/*
 * The MIT License
 *
 * Copyright (c) 2016, CloudBees, Inc.
 *
 * Permission is hereby granted, free of charge, to any person obtaining a copy
 * of this software and associated documentation files (the "Software"), to deal
 * in the Software without restriction, including without limitation the rights
 * to use, copy, modify, merge, publish, distribute, sublicense, and/or sell
 * copies of the Software, and to permit persons to whom the Software is
 * furnished to do so, subject to the following conditions:
 *
 * The above copyright notice and this permission notice shall be included in
 * all copies or substantial portions of the Software.
 *
 * THE SOFTWARE IS PROVIDED "AS IS", WITHOUT WARRANTY OF ANY KIND, EXPRESS OR
 * IMPLIED, INCLUDING BUT NOT LIMITED TO THE WARRANTIES OF MERCHANTABILITY,
 * FITNESS FOR A PARTICULAR PURPOSE AND NONINFRINGEMENT. IN NO EVENT SHALL THE
 * AUTHORS OR COPYRIGHT HOLDERS BE LIABLE FOR ANY CLAIM, DAMAGES OR OTHER
 * LIABILITY, WHETHER IN AN ACTION OF CONTRACT, TORT OR OTHERWISE, ARISING FROM,
 * OUT OF OR IN CONNECTION WITH THE SOFTWARE OR THE USE OR OTHER DEALINGS IN
 * THE SOFTWARE.
 */
package org.jenkinsci.plugins.pipeline.modeldefinition;

import com.google.common.collect.ImmutableList;
import hudson.Launcher;
import hudson.model.ParameterDefinition;
import hudson.util.StreamTaskListener;
import hudson.util.VersionNumber;
import jenkins.plugins.git.GitSampleRepoRule;
import jenkins.plugins.git.GitStep;
import org.apache.commons.io.FileUtils;
import org.apache.commons.io.IOUtils;
import org.apache.commons.lang.StringUtils;
import org.apache.commons.lang.SystemUtils;
import org.jenkinsci.plugins.docker.commons.tools.DockerTool;
import org.jenkinsci.plugins.docker.workflow.client.DockerClient;
import org.jenkinsci.plugins.workflow.cps.CpsFlowDefinition;
import org.jenkinsci.plugins.workflow.cps.CpsScmFlowDefinition;
import org.jenkinsci.plugins.workflow.cps.global.UserDefinedGlobalVariableList;
import org.jenkinsci.plugins.workflow.cps.global.WorkflowLibRepository;
import org.jenkinsci.plugins.workflow.job.WorkflowJob;
import org.jenkinsci.plugins.workflow.job.WorkflowRun;
import org.junit.Assume;
import org.junit.Before;
import org.junit.ClassRule;
import org.junit.Rule;
import org.jvnet.hudson.test.BuildWatcher;
import org.jvnet.hudson.test.JenkinsRule;
import org.jvnet.hudson.test.ToolInstallations;

import javax.inject.Inject;
import java.io.File;
import java.io.IOException;
import java.net.URL;
import java.util.ArrayList;
import java.util.Arrays;
import java.util.List;

import static org.hamcrest.Matchers.is;
import static org.junit.Assert.assertNotNull;
import static org.junit.Assume.assumeTrue;

/**
 * @author Andrew Bayer
 */
public abstract class AbstractModelDefTest {
    @ClassRule
    public static BuildWatcher buildWatcher = new BuildWatcher();
    @ClassRule
    public static JenkinsRule j = new JenkinsRule();
    @Rule public GitSampleRepoRule sampleRepo = new GitSampleRepoRule();
    @Rule public GitSampleRepoRule otherRepo = new GitSampleRepoRule();

    @Inject
    WorkflowLibRepository globalLibRepo;

    @Inject
    UserDefinedGlobalVariableList uvl;

    @Before
    public void setUp() throws Exception {
        ToolInstallations.configureMaven3();
    }

    public static final List<String> SHOULD_PASS_CONFIGS = ImmutableList.of(
            "simplePipeline",
            "agentAny",
            "agentDocker",
            "agentLabel",
            "agentNoneWithNode",
            "metaStepSyntax",
            "postBuildAndNotifications",
            "simpleEnvironment",
            "simpleScript",
            "twoStagePipeline",
            "validStepParameters",
            "simpleEnvironment",
            "parallelPipeline",
            "simpleNotification",
            "simplePostBuild",
            "simpleTools",
            "legacyMetaStepSyntax",
            "globalLibrarySuccess",
<<<<<<< HEAD
            "perStageConfigAgent",
=======
            "simpleJobProperties",
            "simpleTriggers",
            "simpleParameters",
>>>>>>> b06274bc
            "stringsNeedingEscapeLogic"
    );

    public static Iterable<Object[]> configsWithErrors() {
        List<Object[]> result = new ArrayList<>();
        // First element is config name, second element is expected JSON error.
        result.add(new Object[]{"missingStages", "At /pipeline: Missing one or more required properties: 'stages'"});
        result.add(new Object[]{"missingAgent", "At /pipeline: Missing one or more required properties: 'agent'"});

        result.add(new Object[]{"emptyStages", "At /pipeline/stages: Array has 0 entries, requires minimum of 1"});
        result.add(new Object[]{"emptyEnvironment", "At /pipeline/environment: Array has 0 entries, requires minimum of 1"});
        result.add(new Object[]{"emptyPostBuild", "At /pipeline/postBuild/conditions: Array has 0 entries, requires minimum of 1"});
        result.add(new Object[]{"emptyNotifications", "At /pipeline/notifications/conditions: Array has 0 entries, requires minimum of 1"});

        result.add(new Object[]{"rejectStageInSteps", "Invalid step 'stage' used - not allowed in this context - The stage step cannot be used in Declarative Pipelines"});
        result.add(new Object[]{"rejectParallelMixedInSteps", "Invalid step 'parallel' used - not allowed in this context - The parallel step can only be used as the only top-level step in a stage's step block"});

        result.add(new Object[]{"stageWithoutName", "At /pipeline/stages/0: Missing one or more required properties: 'name'"});

        result.add(new Object[]{"emptyParallel", "Nothing to execute within stage 'foo'"});

        result.add(new Object[]{"emptyJobProperties", "At /pipeline/jobProperties/properties: Array has 0 entries, requires minimum of 1"});
        result.add(new Object[]{"emptyParameters", "At /pipeline/parameters/parameters: Array has 0 entries, requires minimum of 1"});
        result.add(new Object[]{"emptyTriggers", "At /pipeline/triggers/triggers: Array has 0 entries, requires minimum of 1"});
        result.add(new Object[]{"mixedMethodArgs", "Can't mix named and unnamed parameter definition arguments"});

        result.add(new Object[]{"rejectPropertiesStepInMethodCall",
                "Invalid step 'properties' used - not allowed in this context - The properties step cannot be used in Declarative Pipelines"});

        result.add(new Object[]{"wrongParameterNameMethodCall", "Invalid parameter 'namd', did you mean 'name'?"});
        result.add(new Object[]{"invalidParameterTypeMethodCall", "Expecting class java.lang.String for parameter 'name' but got '1234' instead"});

        result.add(new Object[]{"malformed", "Expected a ',' or '}' at character 243 of {\"pipeline\": {\n" +
                "  \"stages\": [  {\n" +
                "    \"name\": \"foo\",\n" +
                "    \"branches\": [    {\n" +
                "      \"name\": \"default\",\n" +
                "      \"steps\": [      {\n" +
                "        \"name\": \"echo\",\n" +
                "        \"arguments\":         {\n" +
                "          \"isLiteral\": true,\n" +
                "          \"value\": \"hello\"\n" +
                "\n" +
                "      }]\n" +
                "    }]\n" +
                "  }],\n" +
                "  \"agent\":   {\n" +
                "    \"isLiteral\": true,\n" +
                "    \"value\": \"none\"\n" +
                "  }\n" +
                "}}"});

        return result;
    }

    public static Iterable<Object[]> runtimeConfigsWithErrors() {
        List<Object[]> result = new ArrayList<>();
        for (Object[] e : configsWithErrors()) {
            result.add(e);
        }
        result.add(new Object[] { "notInstalledToolVersion",
                "Tool type 'maven' does not have an install of 'apache-maven-3.0.2' configured - did you mean 'apache-maven-3.0.1'?" });

        return result;
    }


    public enum PossibleOS {
        WINDOWS,
        LINUX,
        MAC
    }

    protected void onAllowedOS(PossibleOS... osList) throws Exception {
        boolean passed = true;
        for (PossibleOS os : osList) {
            switch (os) {
                case LINUX:
                    if (!SystemUtils.IS_OS_LINUX) {
                        passed = false;
                    }
                    break;
                case WINDOWS:
                    if (!SystemUtils.IS_OS_WINDOWS) {
                        passed = false;
                    }
                    break;
                case MAC:
                    if (!SystemUtils.IS_OS_MAC) {
                        passed = false;
                    }
                    break;
                default:
                    break;
            }
        }

        Assume.assumeTrue("Not on a valid OS for this test", passed);
    }

    protected String pipelineSourceFromResources(String pipelineName) throws IOException {
        return fileContentsFromResources(pipelineName + ".groovy");
    }

    protected String fileContentsFromResources(String fileName) throws IOException {
        return fileContentsFromResources(fileName, false);
    }

    protected String fileContentsFromResources(String fileName, boolean swallowError) throws IOException {
        String fileContents = null;

        URL url = getClass().getResource("/" + fileName);
        if (url != null) {
            fileContents = IOUtils.toString(url);
        }

        if (!swallowError) {
            assertNotNull("No file contents for file " + fileName, fileContents);
        } else {
            assumeTrue(fileContents != null);
        }
        return fileContents;

    }

    protected void prepRepoWithJenkinsfile(String pipelineName) throws Exception {
        prepRepoWithJenkinsfileAndOtherFiles(pipelineName);
    }

    protected void prepRepoWithJenkinsfile(String subDir, String pipelineName) throws Exception {
        prepRepoWithJenkinsfileAndOtherFiles(subDir + "/" + pipelineName);
    }

    protected void prepRepoWithJenkinsfileAndOtherFiles(String pipelineName, String... otherFiles) throws Exception {
        sampleRepo.init();
        sampleRepo.write("Jenkinsfile",
                pipelineSourceFromResources(pipelineName));
        sampleRepo.git("add", "Jenkinsfile");


        for (String otherFile : otherFiles) {
            if (otherFile != null) {
                sampleRepo.write(otherFile, fileContentsFromResources(otherFile));
                sampleRepo.git("add", otherFile);
            }
        }

        sampleRepo.git("commit", "--message=files");
    }

    protected void prepRepoWithJenkinsfileFromString(String jf) throws Exception {
        sampleRepo.init();
        sampleRepo.write("Jenkinsfile", jf);
        sampleRepo.git("add", "Jenkinsfile");

        sampleRepo.git("commit", "--message=files");
    }

    protected WorkflowRun getAndStartBuild() throws Exception {
        WorkflowJob p = j.createProject(WorkflowJob.class);
        p.setDefinition(new CpsScmFlowDefinition(new GitStep(sampleRepo.toString()).createSCM(), "Jenkinsfile"));
        return p.scheduleBuild2(0).waitForStart();
    }

    protected WorkflowRun getAndStartNonRepoBuild(String pipelineScriptFile) throws Exception {
        WorkflowJob p = j.createProject(WorkflowJob.class);
        p.setDefinition(new CpsFlowDefinition(pipelineSourceFromResources(pipelineScriptFile)));
        return p.scheduleBuild2(0).waitForStart();
    }

    protected void assumeDocker() throws Exception {
        Launcher.LocalLauncher localLauncher = new Launcher.LocalLauncher(StreamTaskListener.NULL);
        try {
            Assume.assumeThat("Docker working", localLauncher.launch().cmds(DockerTool.getExecutable(null, null, null, null), "ps").join(), is(0));
        } catch (IOException x) {
            Assume.assumeNoException("have Docker installed", x);
        }
        DockerClient dockerClient = new DockerClient(localLauncher, null, null);
        Assume.assumeFalse("Docker version not < 1.3", dockerClient.version().isOlderThan(new VersionNumber("1.3")));
    }

    protected void initGlobalLibrary() throws IOException {
        // Need to do the injection by hand because we're not running with a RestartableJenkinsRule.
        j.jenkins.getInjector().injectMembers(this);
        File vars = new File(globalLibRepo.workspace, "vars");
        vars.mkdirs();
        FileUtils.writeStringToFile(new File(vars, "acmeVar.groovy"), StringUtils.join(Arrays.asList(
                "def hello(name) {echo \"Hello ${name}\"}",
                "def foo(x) { this.x = x+'-set'; }",
                "def bar() { return x+'-get' }",
                "def baz() { return 'nothing here' }")
                , "\n"));
        FileUtils.writeStringToFile(new File(vars, "returnAThing.groovy"), StringUtils.join(Arrays.asList(
                "def call(a) { return \"${a} tada\" }"), "\n"
        ));
        FileUtils.writeStringToFile(new File(vars, "acmeFunc.groovy"), StringUtils.join(Arrays.asList(
                "def call(a,b) { echo \"call($a,$b)\" }")
                , "\n"));
        FileUtils.writeStringToFile(new File(vars, "acmeFuncClosure1.groovy"), StringUtils.join(Arrays.asList(
                "def call(a, Closure body) { echo \"closure1($a)\"; body() }")
                , "\n"));
        FileUtils.writeStringToFile(new File(vars, "acmeFuncClosure2.groovy"), StringUtils.join(Arrays.asList(
                "def call(a, b, Closure body) { echo \"closure2($a, $b)\"; body() }")
                , "\n"));
        FileUtils.writeStringToFile(new File(vars, "acmeFuncMap.groovy"), StringUtils.join(Arrays.asList(
                "def call(m) { echo \"map call(${m.a},${m.b})\" }")
                , "\n"));
        FileUtils.writeStringToFile(new File(vars, "acmeBody.groovy"), StringUtils.join(Arrays.asList(
                "def call(body) { ",
                "  def config = [:]",
                "  body.resolveStrategy = Closure.DELEGATE_FIRST",
                "  body.delegate = config",
                "  body()",
                "  echo 'title was '+config.title",
                "}")
                , "\n"));

        // simulate the effect of push
        uvl.rebuild();
    }


    protected <T extends ParameterDefinition> T getParameterOfType(List<ParameterDefinition> params, Class<T> c) {
        for (ParameterDefinition p : params) {
            if (c.isInstance(p)) {
                return (T)p;
            }
        }
        return null;
    }
}<|MERGE_RESOLUTION|>--- conflicted
+++ resolved
@@ -103,13 +103,10 @@
             "simpleTools",
             "legacyMetaStepSyntax",
             "globalLibrarySuccess",
-<<<<<<< HEAD
             "perStageConfigAgent",
-=======
             "simpleJobProperties",
             "simpleTriggers",
             "simpleParameters",
->>>>>>> b06274bc
             "stringsNeedingEscapeLogic"
     );
 
