/*
 * The MIT License
 *
 * Copyright (c) 2016, CloudBees, Inc.
 *
 * Permission is hereby granted, free of charge, to any person obtaining a copy
 * of this software and associated documentation files (the "Software"), to deal
 * in the Software without restriction, including without limitation the rights
 * to use, copy, modify, merge, publish, distribute, sublicense, and/or sell
 * copies of the Software, and to permit persons to whom the Software is
 * furnished to do so, subject to the following conditions:
 *
 * The above copyright notice and this permission notice shall be included in
 * all copies or substantial portions of the Software.
 *
 * THE SOFTWARE IS PROVIDED "AS IS", WITHOUT WARRANTY OF ANY KIND, EXPRESS OR
 * IMPLIED, INCLUDING BUT NOT LIMITED TO THE WARRANTIES OF MERCHANTABILITY,
 * FITNESS FOR A PARTICULAR PURPOSE AND NONINFRINGEMENT. IN NO EVENT SHALL THE
 * AUTHORS OR COPYRIGHT HOLDERS BE LIABLE FOR ANY CLAIM, DAMAGES OR OTHER
 * LIABILITY, WHETHER IN AN ACTION OF CONTRACT, TORT OR OTHERWISE, ARISING FROM,
 * OUT OF OR IN CONNECTION WITH THE SOFTWARE OR THE USE OR OTHER DEALINGS IN
 * THE SOFTWARE.
 */
package org.jenkinsci.plugins.pipeline.modeldefinition;

import hudson.model.Result;
import hudson.slaves.DumbSlave;
import hudson.slaves.EnvironmentVariablesNodeProperty;
import org.jenkinsci.plugins.workflow.job.WorkflowRun;
import org.junit.Test;
import org.jvnet.hudson.test.Issue;

/**
 * @author Andrew Bayer
 */
public class AgentTest extends AbstractModelDefTest {

    @Test
    public void agentLabel() throws Exception {
        prepRepoWithJenkinsfile("agentLabel");

        DumbSlave s = j.createOnlineSlave();
        s.setLabelString("some-label");
        s.getNodeProperties().add(new EnvironmentVariablesNodeProperty(new EnvironmentVariablesNodeProperty.Entry("ONSLAVE", "true")));

        WorkflowRun b = getAndStartBuild();
        j.assertBuildStatusSuccess(j.waitForCompletion(b));
        j.assertLogContains("[Pipeline] { (foo)", b);
        j.assertLogContains("ONSLAVE=true", b);
    }

    @Issue("JENKINS-37932")
    @Test
    public void agentAny() throws Exception {
        prepRepoWithJenkinsfile("agentAny");

        WorkflowRun b = getAndStartBuild();
        j.assertBuildStatusSuccess(j.waitForCompletion(b));
        j.assertLogContains("[Pipeline] { (foo)", b);
        j.assertLogContains("THIS WORKS", b);
    }

    @Test
    public void noCheckoutScmInWrongContext() throws Exception {
        DumbSlave s = j.createOnlineSlave();
        s.setLabelString("some-label");
        s.getNodeProperties().add(new EnvironmentVariablesNodeProperty(new EnvironmentVariablesNodeProperty.Entry("ONSLAVE", "true")));

        WorkflowRun b = getAndStartNonRepoBuild("noCheckoutScmInWrongContext");
        j.assertBuildStatusSuccess(j.waitForCompletion(b));
        j.assertLogContains("[Pipeline] { (foo)", b);
        j.assertLogContains("ONSLAVE=true", b);
    }

    @Test
    public void agentDocker() throws Exception {
        final WorkflowRun b = agentDocker("agentDocker");
        j.assertLogContains("-v /tmp:/tmp -p 80:80", b);
    }

    @Test
    public void agentDockerWithNullDockerArgs() throws Exception {
        agentDocker("agentDockerWithNullDockerArgs");
    }

    @Test
    public void agentDockerWithEmptyDockerArgs() throws Exception {
        agentDocker("agentDockerWithEmptyDockerArgs");
    }

    @Test
    public void agentNone() throws Exception {
        prepRepoWithJenkinsfile("agentNone");

        DumbSlave s = j.createOnlineSlave();
        s.setLabelString("some-label");
        s.getNodeProperties().add(new EnvironmentVariablesNodeProperty(new EnvironmentVariablesNodeProperty.Entry("ONSLAVE", "true")));

        WorkflowRun b = getAndStartBuild();
        j.assertBuildStatus(Result.FAILURE, j.waitForCompletion(b));

        j.assertLogContains("Attempted to execute a step that requires a node context while 'agent none' was specified. " +
                "Be sure to specify your own 'node { ... }' blocks when using 'agent none'.", b);

        // This message is printed straight to the build log so we can't prevent it from showing up.
        j.assertLogContains("Perhaps you forgot to surround the code with a step that provides this, such as: node", b);
    }

    @Test
    public void agentNoneWithNode() throws Exception {
        prepRepoWithJenkinsfile("agentNoneWithNode");

        DumbSlave s = j.createOnlineSlave();
        s.setLabelString("some-label");
        s.getNodeProperties().add(new EnvironmentVariablesNodeProperty(new EnvironmentVariablesNodeProperty.Entry("ONSLAVE", "true")));

        WorkflowRun b = getAndStartBuild();
        j.assertBuildStatusSuccess(j.waitForCompletion(b));
        j.assertLogContains("[Pipeline] { (foo)", b);
        j.assertLogContains("ONSLAVE=true", b);
    }

<<<<<<< HEAD
    @Test
    public void perStageConfigAgent() throws Exception {
        prepRepoWithJenkinsfile("perStageConfigAgent");

        DumbSlave s = j.createOnlineSlave();
        s.setLabelString("some-label");
        s.getNodeProperties().add(new EnvironmentVariablesNodeProperty(new EnvironmentVariablesNodeProperty.Entry("ONSLAVE", "true")));
=======
    private WorkflowRun agentDocker(final String jenkinsfile) throws Exception {
        assumeDocker();
        // Bind mounting /var on OS X doesn't work at the moment
        onAllowedOS(PossibleOS.LINUX);
        prepRepoWithJenkinsfile(jenkinsfile);

        DumbSlave s = j.createOnlineSlave();
        s.setLabelString("docker");
>>>>>>> e3fe4627

        WorkflowRun b = getAndStartBuild();
        j.assertBuildStatusSuccess(j.waitForCompletion(b));
        j.assertLogContains("[Pipeline] { (foo)", b);
<<<<<<< HEAD
        j.assertLogContains("ONSLAVE=true", b);
=======
        j.assertLogContains("The answer is 42", b);
        return b;
>>>>>>> e3fe4627
    }
}<|MERGE_RESOLUTION|>--- conflicted
+++ resolved
@@ -120,7 +120,6 @@
         j.assertLogContains("ONSLAVE=true", b);
     }
 
-<<<<<<< HEAD
     @Test
     public void perStageConfigAgent() throws Exception {
         prepRepoWithJenkinsfile("perStageConfigAgent");
@@ -128,7 +127,13 @@
         DumbSlave s = j.createOnlineSlave();
         s.setLabelString("some-label");
         s.getNodeProperties().add(new EnvironmentVariablesNodeProperty(new EnvironmentVariablesNodeProperty.Entry("ONSLAVE", "true")));
-=======
+
+        WorkflowRun b = getAndStartBuild();
+        j.assertBuildStatusSuccess(j.waitForCompletion(b));
+        j.assertLogContains("[Pipeline] { (foo)", b);
+        j.assertLogContains("ONSLAVE=true", b);
+    }
+
     private WorkflowRun agentDocker(final String jenkinsfile) throws Exception {
         assumeDocker();
         // Bind mounting /var on OS X doesn't work at the moment
@@ -137,16 +142,11 @@
 
         DumbSlave s = j.createOnlineSlave();
         s.setLabelString("docker");
->>>>>>> e3fe4627
 
         WorkflowRun b = getAndStartBuild();
         j.assertBuildStatusSuccess(j.waitForCompletion(b));
         j.assertLogContains("[Pipeline] { (foo)", b);
-<<<<<<< HEAD
-        j.assertLogContains("ONSLAVE=true", b);
-=======
         j.assertLogContains("The answer is 42", b);
         return b;
->>>>>>> e3fe4627
     }
 }