--- conflicted
+++ resolved
@@ -1,140 +1,4 @@
-<<<<<<< HEAD
 buildPlugin(configurations: [ // TODO currently fails on Java 11 in gmaven: buildPlugin.recommendedConfigurations()
     [platform: 'linux', jdk: '8', jenkins: '2.176.1'],
     [platform: 'windows', jdk: '8', jenkins: null],
-])
-=======
-// This Jenkinsfile's main purpose is to show a real-world-ish example
-// of what Pipeline config syntax actually looks like.
-pipeline {
-    // Make sure that the tools we need are installed and on the path.
-    tools {
-        maven "mvn"
-        jdk "jdk8"
-    }
-
-    agent none
-
-    // Set log rotation, timeout and timestamps in the console
-    options {
-        buildDiscarder(logRotator(numToKeepStr:'10'))
-        timestamps()
-        timeout(time: 120, unit: 'MINUTES')
-    }
-
-    // Make sure we have GIT_COMMITTER_NAME and GIT_COMMITTER_EMAIL set due to machine weirdness.
-    environment {
-        GIT_COMMITTER_NAME = "jenkins"
-        GIT_COMMITTER_EMAIL = "jenkins@jenkins.io"
-        NEWER_CORE_VERSION = "2.164.3"
-        TEST_TIMEOUT = "600"
-    }
-
-
-    stages {
-        // While there is only one stage here, you can specify as many stages as you like!
-        stage("build") {
-            parallel {
-                stage("linux") {
-                    agent {
-                        label "highmem"
-                    }
-                    steps {
-                        sh "mvn -B clean install -Dmaven.test.failure.ignore=true -Djenkins.test.timeout=${TEST_TIMEOUT}"
-                    }
-                    post {
-                        // No matter what the build status is, run this step. There are other conditions
-                        // available as well, such as "success", "failed", "unstable", and "changed".
-                        always {
-                            junit testResults: '*/target/surefire-reports/*.xml', keepLongStdio: true
-                        }
-                        success {
-                            archive "**/target/*.hpi"
-                            archive "**/target/site/jacoco/jacoco.xml"
-                        }
-                        unstable {
-                            archive "**/target/*.hpi"
-                            archive "**/target/site/jacoco/jacoco.xml"
-                        }
-                    }
-                }
-                stage("windows") {
-                    agent {
-                        label "windows"
-                    }
-                    steps {
-                        bat "mvn -B clean install -Dconcurrency=1 -Dmaven.test.failure.ignore=true -Dcodenarc.skip=true -Djenkins.test.timeout=${TEST_TIMEOUT}"
-                    }
-                    post {
-                        always {
-                            junit testResults: '*/target/surefire-reports/*.xml', keepLongStdio: true
-                        }
-                    }
-                }
-                stage("linux-newer-jenkins-core") {
-                    agent {
-                        label "highmem"
-                    }
-                    steps {
-                        sh "mvn -B clean install -Dmaven.test.failure.ignore=true -Djava.level=8 -Djenkins.test.timeout=${TEST_TIMEOUT} -Djenkins.version=${NEWER_CORE_VERSION}"
-                    }
-                    post {
-                        // No matter what the build status is, run this step. There are other conditions
-                        // available as well, such as "success", "failed", "unstable", and "changed".
-                        always {
-                            junit testResults: '*/target/surefire-reports/*.xml', keepLongStdio: true
-                        }
-                        success {
-                            archive "**/target/*.hpi"
-                            archive "**/target/site/jacoco/jacoco.xml"
-                        }
-                        unstable {
-                            archive "**/target/*.hpi"
-                            archive "**/target/site/jacoco/jacoco.xml"
-                        }
-                    }
-                }
-                stage("windows-newer-jenkins-core") {
-                    agent {
-                        label "windows"
-                    }
-                    steps {
-                        bat "mvn -B clean install -Dconcurrency=1 -Dmaven.test.failure.ignore=true -Dcodenarc.skip=true -Djava.level=8 -Djenkins.test.timeout=${TEST_TIMEOUT} -Djenkins.version=${NEWER_CORE_VERSION}"
-                    }
-                    post {
-                        always {
-                            junit testResults: '*/target/surefire-reports/*.xml', keepLongStdio: true
-                        }
-                    }
-                }
-                stage("linux-jdk11-newer-jenkins-core") {
-                    agent {
-                        label "linux"
-                    }
-                    tools {
-                        jdk "jdk11"
-                    }
-                    steps {
-                        sh "mvn -B clean install --show-version -Dmaven.test.failure.ignore=true -Djava.level=8 -Djenkins.test.timeout=${TEST_TIMEOUT} -Djenkins.version=${NEWER_CORE_VERSION}"
-                    }
-                    post {
-                        // No matter what the build status is, run this step. There are other conditions
-                        // available as well, such as "success", "failed", "unstable", and "changed".
-                        always {
-                            junit testResults: '*/target/surefire-reports/*.xml', keepLongStdio: true
-                        }
-                        success {
-                            archive "**/target/*.hpi"
-                            archive "**/target/site/jacoco/jacoco.xml"
-                        }
-                        unstable {
-                            archive "**/target/*.hpi"
-                            archive "**/target/site/jacoco/jacoco.xml"
-                        }
-                    }
-                }
-            }
-        }
-    }
-}
->>>>>>> cf2bc3d5
+])