--- conflicted
+++ resolved
@@ -42,15 +42,10 @@
 import org.jenkinsci.plugins.pipeline.modeldefinition.ast.ModelASTStep;
 import org.jenkinsci.plugins.pipeline.modeldefinition.ast.ModelASTTreeStep;
 import org.jenkinsci.plugins.pipeline.modeldefinition.ast.ModelASTValue;
-<<<<<<< HEAD
-import org.jenkinsci.plugins.workflow.actions.ErrorAction;
 import org.jenkinsci.plugins.workflow.actions.LogAction;
 import org.jenkinsci.plugins.workflow.actions.TagsAction;
+import org.jenkinsci.plugins.workflow.actions.ThreadNameAction;
 import org.jenkinsci.plugins.workflow.cps.nodes.StepAtomNode;
-=======
-import org.jenkinsci.plugins.workflow.actions.TagsAction;
-import org.jenkinsci.plugins.workflow.actions.ThreadNameAction;
->>>>>>> 824b3b7a
 import org.jenkinsci.plugins.workflow.cps.nodes.StepStartNode;
 import org.jenkinsci.plugins.workflow.flow.FlowExecution;
 import org.jenkinsci.plugins.workflow.graph.BlockStartNode;
@@ -951,10 +946,10 @@
 
     }
 
-<<<<<<< HEAD
+    @Issue("JENKINS-46112")
     @Test
     public void logActionPresentForError() throws Exception {
-        WorkflowRun r = expect(Result.FAILURE,"logActionPresentForError").go();
+        WorkflowRun r = expect(Result.FAILURE, "logActionPresentForError").go();
         FlowExecution execution = r.getExecution();
 
         Collection<FlowNode> heads = execution.getCurrentHeads();
@@ -970,7 +965,8 @@
 
         LogAction l = n.getAction(LogAction.class);
         assertNotNull(l);
-=======
+    }
+
     @Issue("JENKINS-45198")
     @Test
     public void scmEnvVars() throws Exception {
@@ -982,6 +978,5 @@
                 // workflow-scm-step 2.6+, git 3.3.1+
                 .logContains("GIT_COMMIT is null")
                 .go();
->>>>>>> 824b3b7a
     }
 }