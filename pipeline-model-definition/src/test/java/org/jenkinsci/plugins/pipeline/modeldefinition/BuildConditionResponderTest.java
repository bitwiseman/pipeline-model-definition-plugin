/*
 * The MIT License
 *
 * Copyright (c) 2016, CloudBees, Inc.
 *
 * Permission is hereby granted, free of charge, to any person obtaining a copy
 * of this software and associated documentation files (the "Software"), to deal
 * in the Software without restriction, including without limitation the rights
 * to use, copy, modify, merge, publish, distribute, sublicense, and/or sell
 * copies of the Software, and to permit persons to whom the Software is
 * furnished to do so, subject to the following conditions:
 *
 * The above copyright notice and this permission notice shall be included in
 * all copies or substantial portions of the Software.
 *
 * THE SOFTWARE IS PROVIDED "AS IS", WITHOUT WARRANTY OF ANY KIND, EXPRESS OR
 * IMPLIED, INCLUDING BUT NOT LIMITED TO THE WARRANTIES OF MERCHANTABILITY,
 * FITNESS FOR A PARTICULAR PURPOSE AND NONINFRINGEMENT. IN NO EVENT SHALL THE
 * AUTHORS OR COPYRIGHT HOLDERS BE LIABLE FOR ANY CLAIM, DAMAGES OR OTHER
 * LIABILITY, WHETHER IN AN ACTION OF CONTRACT, TORT OR OTHERWISE, ARISING FROM,
 * OUT OF OR IN CONNECTION WITH THE SOFTWARE OR THE USE OR OTHER DEALINGS IN
 * THE SOFTWARE.
 */
package org.jenkinsci.plugins.pipeline.modeldefinition;

import hudson.model.Result;
import org.jenkinsci.plugins.workflow.cps.CpsFlowDefinition;
import org.jenkinsci.plugins.workflow.job.WorkflowJob;
import org.jenkinsci.plugins.workflow.job.WorkflowRun;
import org.junit.Test;
import org.jvnet.hudson.test.Issue;

/**
 * @author Andrew Bayer
 */
public class BuildConditionResponderTest extends AbstractModelDefTest {

    @Test
    public void simplePostBuild() throws Exception {
<<<<<<< HEAD
        prepRepoWithJenkinsfile("simplePostBuild");

        WorkflowRun b = getAndStartBuild();
        j.assertBuildStatusSuccess(j.waitForCompletion(b));
        j.assertLogContains("[Pipeline] { (foo)", b);
        j.assertLogContains("hello", b);
        j.assertLogContains("[Pipeline] { (" + SyntheticStageNames.postBuild() + ")", b);
        j.assertLogContains("I HAVE FINISHED", b);
        j.assertLogContains("MOST DEFINITELY FINISHED", b);
        j.assertLogNotContains("I FAILED", b);
=======
        expect("simplePostBuild")
                .logContains("[Pipeline] { (foo)",
                        "hello",
                        "[Pipeline] { (Post Build Actions)",
                        "I HAVE FINISHED",
                        "MOST DEFINITELY FINISHED")
                .logNotContains("I FAILED")
                .go();
>>>>>>> 5b2c5b3b
    }

    @Test
    public void postOnChanged() throws Exception {
        WorkflowRun b = getAndStartNonRepoBuild("postOnChangeFailed");
        j.assertBuildStatus(Result.FAILURE, j.waitForCompletion(b));
        j.assertLogContains("[Pipeline] { (foo)", b);
        j.assertLogContains("I FAILED", b);

        WorkflowJob job = b.getParent();
        job.setDefinition(new CpsFlowDefinition(pipelineSourceFromResources("postOnChangeChanged")));
        WorkflowRun b2 = job.scheduleBuild2(0).waitForStart();
        j.assertBuildStatusSuccess(j.waitForCompletion(b2));
        j.assertLogContains("[Pipeline] { (foo)", b2);
        j.assertLogContains("hello", b2);
        j.assertLogContains("I CHANGED", b2);

        // Now make sure we don't get any alert this time.
        WorkflowRun b3 = job.scheduleBuild2(0).waitForStart();
        j.assertBuildStatusSuccess(j.waitForCompletion(b3));
        j.assertLogContains("[Pipeline] { (foo)", b3);
        j.assertLogContains("hello", b3);
        j.assertLogNotContains("I CHANGED", b3);
        j.assertLogNotContains("I FAILED", b3);
    }

    @Test
    public void unstablePost() throws Exception {
            expect(Result.UNSTABLE, "unstablePost")
                    .logContains("[Pipeline] { (foo)", "hello", "I AM UNSTABLE")
                    .logNotContains("I FAILED")
                    .go();
    }

    @Issue("JENKINS-38993")
    @Test
    public void buildConditionOrdering() throws Exception {
        expect("buildConditionOrdering")
                .logContains("[Pipeline] { (foo)", "hello")
                .inLogInOrder("I AM ALWAYS", "I CHANGED", "I SUCCEEDED")
                .go();
    }
}<|MERGE_RESOLUTION|>--- conflicted
+++ resolved
@@ -37,27 +37,14 @@
 
     @Test
     public void simplePostBuild() throws Exception {
-<<<<<<< HEAD
-        prepRepoWithJenkinsfile("simplePostBuild");
-
-        WorkflowRun b = getAndStartBuild();
-        j.assertBuildStatusSuccess(j.waitForCompletion(b));
-        j.assertLogContains("[Pipeline] { (foo)", b);
-        j.assertLogContains("hello", b);
-        j.assertLogContains("[Pipeline] { (" + SyntheticStageNames.postBuild() + ")", b);
-        j.assertLogContains("I HAVE FINISHED", b);
-        j.assertLogContains("MOST DEFINITELY FINISHED", b);
-        j.assertLogNotContains("I FAILED", b);
-=======
         expect("simplePostBuild")
                 .logContains("[Pipeline] { (foo)",
                         "hello",
-                        "[Pipeline] { (Post Build Actions)",
+                        "[Pipeline] { (" + SyntheticStageNames.postBuild() + ")",
                         "I HAVE FINISHED",
                         "MOST DEFINITELY FINISHED")
                 .logNotContains("I FAILED")
                 .go();
->>>>>>> 5b2c5b3b
     }
 
     @Test
