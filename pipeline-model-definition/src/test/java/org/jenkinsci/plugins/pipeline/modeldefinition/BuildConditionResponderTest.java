/*
 * The MIT License
 *
 * Copyright (c) 2016, CloudBees, Inc.
 *
 * Permission is hereby granted, free of charge, to any person obtaining a copy
 * of this software and associated documentation files (the "Software"), to deal
 * in the Software without restriction, including without limitation the rights
 * to use, copy, modify, merge, publish, distribute, sublicense, and/or sell
 * copies of the Software, and to permit persons to whom the Software is
 * furnished to do so, subject to the following conditions:
 *
 * The above copyright notice and this permission notice shall be included in
 * all copies or substantial portions of the Software.
 *
 * THE SOFTWARE IS PROVIDED "AS IS", WITHOUT WARRANTY OF ANY KIND, EXPRESS OR
 * IMPLIED, INCLUDING BUT NOT LIMITED TO THE WARRANTIES OF MERCHANTABILITY,
 * FITNESS FOR A PARTICULAR PURPOSE AND NONINFRINGEMENT. IN NO EVENT SHALL THE
 * AUTHORS OR COPYRIGHT HOLDERS BE LIABLE FOR ANY CLAIM, DAMAGES OR OTHER
 * LIABILITY, WHETHER IN AN ACTION OF CONTRACT, TORT OR OTHERWISE, ARISING FROM,
 * OUT OF OR IN CONNECTION WITH THE SOFTWARE OR THE USE OR OTHER DEALINGS IN
 * THE SOFTWARE.
 */
package org.jenkinsci.plugins.pipeline.modeldefinition;

import hudson.model.Result;
import org.jenkinsci.plugins.workflow.cps.CpsFlowDefinition;
import org.jenkinsci.plugins.workflow.job.WorkflowJob;
import org.jenkinsci.plugins.workflow.job.WorkflowRun;
import org.jenkinsci.plugins.workflow.test.steps.SemaphoreStep;
import org.junit.Ignore;
import org.junit.Test;
import org.jvnet.hudson.test.Issue;
import org.jvnet.hudson.test.JenkinsRule;

import java.util.Arrays;

import static org.hamcrest.MatcherAssert.assertThat;
import static org.hamcrest.Matchers.stringContainsInOrder;

/**
 * @author Andrew Bayer
 */
public class BuildConditionResponderTest extends AbstractModelDefTest {

    @Test
<<<<<<< HEAD
    public void simpleNotification() throws Exception {
        expect("simpleNotification")
                .logContains("[Pipeline] { (foo)",
                        "hello",
                        "[Pipeline] { (Notifications)",
                        "I HAVE FINISHED",
                        "MOST DEFINITELY FINISHED")
                .logNotContains("[Pipeline] { (Post Build Actions)", "I FAILED")
                .go();
    }

    @Test
    public void simplePostBuild() throws Exception {
        expect("simplePostBuild")
                .logContains("[Pipeline] { (foo)",
                        "hello",
                        "[Pipeline] { (Post Build Actions)",
                        "I HAVE FINISHED",
                        "MOST DEFINITELY FINISHED")
                .logNotContains("[Pipeline] { (Notifications)", "I FAILED")
                .go();
    }

    @Test
    public void postBuildAndNotifications() throws Exception {
        expect(Result.FAILURE, "postBuildAndNotifications")
                .logContains("[Pipeline] { (foo)",
                        "hello",
                        "[Pipeline] { (Notifications)",
                        "[Pipeline] { (Post Build Actions)",
                        "I AM FAILING",
                        "I HAVE FAILED")
                .logNotContains("I HAVE SUCCEEDED")
                .go();
    }

    @Test
    public void notificationOnChanged() throws Exception {
        WorkflowRun b = getAndStartNonRepoBuild("notificationOnChangeFailed");
=======
    public void simplePostBuild() throws Exception {
        prepRepoWithJenkinsfile("simplePostBuild");

        WorkflowRun b = getAndStartBuild();
        j.assertBuildStatusSuccess(j.waitForCompletion(b));
        j.assertLogContains("[Pipeline] { (foo)", b);
        j.assertLogContains("hello", b);
        j.assertLogContains("[Pipeline] { (Post Build Actions)", b);
        j.assertLogContains("I HAVE FINISHED", b);
        j.assertLogContains("MOST DEFINITELY FINISHED", b);
        j.assertLogNotContains("I FAILED", b);
    }

    @Test
    public void postOnChanged() throws Exception {
        WorkflowRun b = getAndStartNonRepoBuild("postOnChangeFailed");
>>>>>>> e9b5bf80
        j.assertBuildStatus(Result.FAILURE, j.waitForCompletion(b));
        j.assertLogContains("[Pipeline] { (foo)", b);
        j.assertLogContains("I FAILED", b);

        WorkflowJob job = b.getParent();
        job.setDefinition(new CpsFlowDefinition(pipelineSourceFromResources("postOnChangeChanged")));
        WorkflowRun b2 = job.scheduleBuild2(0).waitForStart();
        j.assertBuildStatusSuccess(j.waitForCompletion(b2));
        j.assertLogContains("[Pipeline] { (foo)", b2);
        j.assertLogContains("hello", b2);
        j.assertLogContains("I CHANGED", b2);

        // Now make sure we don't get any alert this time.
        WorkflowRun b3 = job.scheduleBuild2(0).waitForStart();
        j.assertBuildStatusSuccess(j.waitForCompletion(b3));
        j.assertLogContains("[Pipeline] { (foo)", b3);
        j.assertLogContains("hello", b3);
        j.assertLogNotContains("I CHANGED", b3);
        j.assertLogNotContains("I FAILED", b3);
    }

    @Test
<<<<<<< HEAD
    public void unstableNotification() throws Exception {
        expect(Result.UNSTABLE, "unstableNotification")
                .logContains("[Pipeline] { (foo)", "hello", "I AM UNSTABLE")
                .logNotContains("I FAILED")
                .go();
=======
    public void unstablePost() throws Exception {
        prepRepoWithJenkinsfile("unstablePost");

        WorkflowRun b = getAndStartBuild();

        j.assertBuildStatus(Result.UNSTABLE, j.waitForCompletion(b));
        j.assertLogContains("[Pipeline] { (foo)", b);
        j.assertLogContains("hello", b);
        j.assertLogContains("I AM UNSTABLE", b);
        j.assertLogNotContains("I FAILED", b);
>>>>>>> e9b5bf80
    }

    @Issue("JENKINS-38993")
    @Test
    public void buildConditionOrdering() throws Exception {
        expect("buildConditionOrdering")
                .logContains("[Pipeline] { (foo)", "hello")
                .inLogInOrder("I AM ALWAYS", "I CHANGED", "I SUCCEEDED")
                .go();
    }
<<<<<<< HEAD

    @Ignore("This no longer works with the JENKINS-38049 fix - needs to be re-evaluated")
    @Test
    public void abortedNotification() throws Exception {
        prepRepoWithJenkinsfile("abortedNotification");

        WorkflowRun b = getAndStartBuild();
        SemaphoreStep.waitForStart("wait/1", b);
        b.getExecutor().interrupt();
        j.assertBuildStatus(Result.ABORTED, j.waitForCompletion(b));

        j.assertLogContains("[Pipeline] { (foo)", b);
        j.assertLogContains("hello", b);
        j.assertLogContains("I ABORTED", b);
        j.assertLogNotContains("I FAILED", b);
    }

    @Test
    public void shInNotification() throws Exception {
        expect(Result.FAILURE, "shInNotification")
                .logContains("Attempted to execute a notification step that requires a node context. Notifications do not run inside a 'node { ... }' block.",
                        "Perhaps you forgot to surround the code with a step that provides this, such as: node")
                .go();
    }
=======
>>>>>>> e9b5bf80
}<|MERGE_RESOLUTION|>--- conflicted
+++ resolved
@@ -27,34 +27,13 @@
 import org.jenkinsci.plugins.workflow.cps.CpsFlowDefinition;
 import org.jenkinsci.plugins.workflow.job.WorkflowJob;
 import org.jenkinsci.plugins.workflow.job.WorkflowRun;
-import org.jenkinsci.plugins.workflow.test.steps.SemaphoreStep;
-import org.junit.Ignore;
 import org.junit.Test;
 import org.jvnet.hudson.test.Issue;
-import org.jvnet.hudson.test.JenkinsRule;
-
-import java.util.Arrays;
-
-import static org.hamcrest.MatcherAssert.assertThat;
-import static org.hamcrest.Matchers.stringContainsInOrder;
 
 /**
  * @author Andrew Bayer
  */
 public class BuildConditionResponderTest extends AbstractModelDefTest {
-
-    @Test
-<<<<<<< HEAD
-    public void simpleNotification() throws Exception {
-        expect("simpleNotification")
-                .logContains("[Pipeline] { (foo)",
-                        "hello",
-                        "[Pipeline] { (Notifications)",
-                        "I HAVE FINISHED",
-                        "MOST DEFINITELY FINISHED")
-                .logNotContains("[Pipeline] { (Post Build Actions)", "I FAILED")
-                .go();
-    }
 
     @Test
     public void simplePostBuild() throws Exception {
@@ -64,44 +43,13 @@
                         "[Pipeline] { (Post Build Actions)",
                         "I HAVE FINISHED",
                         "MOST DEFINITELY FINISHED")
-                .logNotContains("[Pipeline] { (Notifications)", "I FAILED")
+                .logNotContains("I FAILED")
                 .go();
-    }
-
-    @Test
-    public void postBuildAndNotifications() throws Exception {
-        expect(Result.FAILURE, "postBuildAndNotifications")
-                .logContains("[Pipeline] { (foo)",
-                        "hello",
-                        "[Pipeline] { (Notifications)",
-                        "[Pipeline] { (Post Build Actions)",
-                        "I AM FAILING",
-                        "I HAVE FAILED")
-                .logNotContains("I HAVE SUCCEEDED")
-                .go();
-    }
-
-    @Test
-    public void notificationOnChanged() throws Exception {
-        WorkflowRun b = getAndStartNonRepoBuild("notificationOnChangeFailed");
-=======
-    public void simplePostBuild() throws Exception {
-        prepRepoWithJenkinsfile("simplePostBuild");
-
-        WorkflowRun b = getAndStartBuild();
-        j.assertBuildStatusSuccess(j.waitForCompletion(b));
-        j.assertLogContains("[Pipeline] { (foo)", b);
-        j.assertLogContains("hello", b);
-        j.assertLogContains("[Pipeline] { (Post Build Actions)", b);
-        j.assertLogContains("I HAVE FINISHED", b);
-        j.assertLogContains("MOST DEFINITELY FINISHED", b);
-        j.assertLogNotContains("I FAILED", b);
     }
 
     @Test
     public void postOnChanged() throws Exception {
         WorkflowRun b = getAndStartNonRepoBuild("postOnChangeFailed");
->>>>>>> e9b5bf80
         j.assertBuildStatus(Result.FAILURE, j.waitForCompletion(b));
         j.assertLogContains("[Pipeline] { (foo)", b);
         j.assertLogContains("I FAILED", b);
@@ -124,24 +72,11 @@
     }
 
     @Test
-<<<<<<< HEAD
-    public void unstableNotification() throws Exception {
-        expect(Result.UNSTABLE, "unstableNotification")
-                .logContains("[Pipeline] { (foo)", "hello", "I AM UNSTABLE")
-                .logNotContains("I FAILED")
-                .go();
-=======
     public void unstablePost() throws Exception {
-        prepRepoWithJenkinsfile("unstablePost");
-
-        WorkflowRun b = getAndStartBuild();
-
-        j.assertBuildStatus(Result.UNSTABLE, j.waitForCompletion(b));
-        j.assertLogContains("[Pipeline] { (foo)", b);
-        j.assertLogContains("hello", b);
-        j.assertLogContains("I AM UNSTABLE", b);
-        j.assertLogNotContains("I FAILED", b);
->>>>>>> e9b5bf80
+            expect(Result.UNSTABLE, "unstablePost")
+                    .logContains("[Pipeline] { (foo)", "hello", "I AM UNSTABLE")
+                    .logNotContains("I FAILED")
+                    .go();
     }
 
     @Issue("JENKINS-38993")
@@ -152,31 +87,4 @@
                 .inLogInOrder("I AM ALWAYS", "I CHANGED", "I SUCCEEDED")
                 .go();
     }
-<<<<<<< HEAD
-
-    @Ignore("This no longer works with the JENKINS-38049 fix - needs to be re-evaluated")
-    @Test
-    public void abortedNotification() throws Exception {
-        prepRepoWithJenkinsfile("abortedNotification");
-
-        WorkflowRun b = getAndStartBuild();
-        SemaphoreStep.waitForStart("wait/1", b);
-        b.getExecutor().interrupt();
-        j.assertBuildStatus(Result.ABORTED, j.waitForCompletion(b));
-
-        j.assertLogContains("[Pipeline] { (foo)", b);
-        j.assertLogContains("hello", b);
-        j.assertLogContains("I ABORTED", b);
-        j.assertLogNotContains("I FAILED", b);
-    }
-
-    @Test
-    public void shInNotification() throws Exception {
-        expect(Result.FAILURE, "shInNotification")
-                .logContains("Attempted to execute a notification step that requires a node context. Notifications do not run inside a 'node { ... }' block.",
-                        "Perhaps you forgot to surround the code with a step that provides this, such as: node")
-                .go();
-    }
-=======
->>>>>>> e9b5bf80
 }