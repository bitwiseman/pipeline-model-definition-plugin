--- conflicted
+++ resolved
@@ -167,13 +167,8 @@
                 "'steps'")});
         result.add(new Object[]{"perStageConfigUnknownSection", "At /pipeline/stages/0: additional properties are not allowed"});
 
-<<<<<<< HEAD
-        result.add(new Object[]{"unknownAgentType", "No agent type specified. Must contain one of [otherField, docker, dockerfile, label, any, none]"});
-        result.add(new Object[]{"invalidWrapperType", "Invalid option type 'echo'. Valid option types: [buildDiscarder, catchError, disableConcurrentBuilds, overrideIndexTriggers, retry, script, skipDefaultCheckout, timeout, waitUntil, withContext, withEnv, ws]"});
-=======
         result.add(new Object[]{"unknownAgentType", Messages.ModelValidatorImpl_NoAgentType("[otherField, docker, dockerfile, label, any, none]")});
-        result.add(new Object[]{"invalidWrapperType", Messages.ModelValidatorImpl_InvalidSectionType("wrapper", "echo", "[catchError, node, retry, script, timeout, waitUntil, withContext, withEnv, ws]")});
->>>>>>> b7ad371b
+        result.add(new Object[]{"invalidWrapperType", Messages.ModelValidatorImpl_InvalidSectionType("wrapper", "echo", "[buildDiscarder, catchError, disableConcurrentBuilds, overrideIndexTriggers, retry, script, skipDefaultCheckout, timeout, waitUntil, withContext, withEnv, ws]")});
 
         result.add(new Object[]{"unknownBareAgentType", Messages.ModelValidatorImpl_InvalidAgent("foo", "[any, none]")});
         result.add(new Object[]{"agentMissingRequiredParam", Messages.ModelValidatorImpl_MissingAgentParameter("otherField", "label")});
