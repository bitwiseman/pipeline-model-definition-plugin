--- conflicted
+++ resolved
@@ -118,14 +118,11 @@
             "simpleJobProperties",
             "simpleTriggers",
             "simpleParameters",
-<<<<<<< HEAD
             "stringsNeedingEscapeLogic",
-            "agentTypeOrdering"
-=======
+            "agentTypeOrdering",
             "toolsInStage",
             "environmentInStage",
             "stringsNeedingEscapeLogic"
->>>>>>> 83a83f67
     );
 
     public static Iterable<Object[]> configsWithErrors() {
