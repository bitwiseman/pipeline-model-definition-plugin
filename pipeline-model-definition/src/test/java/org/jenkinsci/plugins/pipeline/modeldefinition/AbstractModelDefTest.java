/*
 * The MIT License
 *
 * Copyright (c) 2016, CloudBees, Inc.
 *
 * Permission is hereby granted, free of charge, to any person obtaining a copy
 * of this software and associated documentation files (the "Software"), to deal
 * in the Software without restriction, including without limitation the rights
 * to use, copy, modify, merge, publish, distribute, sublicense, and/or sell
 * copies of the Software, and to permit persons to whom the Software is
 * furnished to do so, subject to the following conditions:
 *
 * The above copyright notice and this permission notice shall be included in
 * all copies or substantial portions of the Software.
 *
 * THE SOFTWARE IS PROVIDED "AS IS", WITHOUT WARRANTY OF ANY KIND, EXPRESS OR
 * IMPLIED, INCLUDING BUT NOT LIMITED TO THE WARRANTIES OF MERCHANTABILITY,
 * FITNESS FOR A PARTICULAR PURPOSE AND NONINFRINGEMENT. IN NO EVENT SHALL THE
 * AUTHORS OR COPYRIGHT HOLDERS BE LIABLE FOR ANY CLAIM, DAMAGES OR OTHER
 * LIABILITY, WHETHER IN AN ACTION OF CONTRACT, TORT OR OTHERWISE, ARISING FROM,
 * OUT OF OR IN CONNECTION WITH THE SOFTWARE OR THE USE OR OTHER DEALINGS IN
 * THE SOFTWARE.
 */
package org.jenkinsci.plugins.pipeline.modeldefinition;

import com.cloudbees.hudson.plugins.folder.Folder;
import com.google.common.collect.ImmutableList;
import hudson.Launcher;
import hudson.model.ParameterDefinition;
import hudson.model.Result;
import hudson.model.Run;
import hudson.model.Slave;
import hudson.slaves.EnvironmentVariablesNodeProperty;
import hudson.slaves.NodeProperty;
import hudson.slaves.NodePropertyDescriptor;
import hudson.util.DescribableList;
import hudson.util.StreamTaskListener;
import hudson.util.VersionNumber;
import jenkins.plugins.git.GitSampleRepoRule;
import jenkins.plugins.git.GitStep;
import org.apache.commons.io.FileUtils;
import org.apache.commons.io.IOUtils;
import org.apache.commons.lang.StringUtils;
import org.apache.commons.lang.SystemUtils;
import org.hamcrest.Matcher;
import org.jenkinsci.plugins.docker.commons.tools.DockerTool;
import org.jenkinsci.plugins.docker.workflow.client.DockerClient;
import org.jenkinsci.plugins.pipeline.modeldefinition.ast.ModelASTStep;
import org.jenkinsci.plugins.pipeline.modeldefinition.util.HasArchived;
import org.jenkinsci.plugins.pipeline.modeldefinition.when.DeclarativeStageConditionalDescriptor;
import org.jenkinsci.plugins.workflow.cps.CpsFlowDefinition;
import org.jenkinsci.plugins.workflow.cps.CpsScmFlowDefinition;
import org.jenkinsci.plugins.workflow.cps.global.UserDefinedGlobalVariableList;
import org.jenkinsci.plugins.workflow.cps.global.WorkflowLibRepository;
import org.jenkinsci.plugins.workflow.job.WorkflowJob;
import org.jenkinsci.plugins.workflow.job.WorkflowRun;
import org.junit.Assume;
import org.junit.Before;
import org.junit.ClassRule;
import org.junit.Rule;
import org.jvnet.hudson.test.BuildWatcher;
import org.jvnet.hudson.test.JenkinsRule;
import org.jvnet.hudson.test.ToolInstallations;

import javax.inject.Inject;
import java.io.File;
import java.io.IOException;
import java.net.URL;
import java.nio.charset.Charset;
import java.util.ArrayList;
import java.util.Arrays;
import java.util.HashMap;
import java.util.List;
import java.util.Map;

import static org.hamcrest.Matchers.is;
import static org.hamcrest.Matchers.stringContainsInOrder;
import static org.junit.Assert.assertNotNull;
import static org.hamcrest.Matchers.equalTo;
import static org.hamcrest.text.IsEqualIgnoringWhiteSpace.equalToIgnoringWhiteSpace;
import static org.junit.Assert.assertThat;
import static org.junit.Assume.assumeTrue;

/**
 * @author Andrew Bayer
 */
public abstract class AbstractModelDefTest {
    @ClassRule
    public static BuildWatcher buildWatcher = new BuildWatcher();
    @ClassRule
    public static JenkinsRule j = new JenkinsRule();
    @Rule public GitSampleRepoRule sampleRepo = new GitSampleRepoRule();
    @Rule public GitSampleRepoRule otherRepo = new GitSampleRepoRule();

    @Inject
    WorkflowLibRepository globalLibRepo;

    @Inject
    UserDefinedGlobalVariableList uvl;

    @Before
    public void setUp() throws Exception {
        ToolInstallations.configureMaven3();
    }

    public static final List<String> SHOULD_PASS_CONFIGS = ImmutableList.of(
            "simplePipeline",
            "agentAny",
            "agentDocker",
            "agentLabel",
            "agentNoneWithNode",
            "metaStepSyntax",
            "simpleEnvironment",
            "simpleScript",
            "twoStagePipeline",
            "validStepParameters",
            "simpleEnvironment",
            "parallelPipeline",
            "simplePostBuild",
            "simpleTools",
            "legacyMetaStepSyntax",
            "globalLibrarySuccess",
            "perStageConfigAgent",
            "simpleJobProperties",
            "simpleTriggers",
            "simpleParameters",
            "stringsNeedingEscapeLogic",
            "simpleWrapper",
            "multipleWrappers",
            "agentTypeOrdering",
            "toolsInStage",
            "environmentInStage",
            "basicWhen",
            "skippedWhen",
            "parallelPipelineWithFailFast",
<<<<<<< HEAD
            "whenBranch",
            "whenEnv"
=======
            "parallelPipelineWithSpaceInBranch",
            "parallelPipelineQuoteEscaping"
>>>>>>> a323f49f
    );

    public static Iterable<Object[]> configsWithErrors() {
        List<Object[]> result = new ArrayList<>();
        // First element is config name, second element is expected JSON error.
        result.add(new Object[]{"missingStages", Messages.JSONParser_MissingRequiredProperties("/pipeline", "'stages'")});
        result.add(new Object[]{"missingAgent", Messages.JSONParser_MissingRequiredProperties("/pipeline", "'agent'")});

        result.add(new Object[]{"emptyStages", Messages.JSONParser_TooFewItems("/pipeline/stages", 0, 1)});
        result.add(new Object[]{"emptyEnvironment", Messages.JSONParser_TooFewItems("/pipeline/environment", 0, 1)});
        result.add(new Object[]{"emptyPostBuild", Messages.JSONParser_TooFewItems("/pipeline/post/conditions", 0, 1)});

        result.add(new Object[]{"rejectStageInSteps", Messages.ModelValidatorImpl_BlockedStep("stage", ModelASTStep.getBlockedSteps().get("stage"))});
        result.add(new Object[]{"rejectParallelMixedInSteps", Messages.ModelValidatorImpl_BlockedStep("parallel", ModelASTStep.getBlockedSteps().get("parallel"))});

        result.add(new Object[]{"stageWithoutName", Messages.JSONParser_MissingRequiredProperties("/pipeline/stages/0", "'name'")});

        result.add(new Object[]{"emptyParallel", Messages.ModelValidatorImpl_NothingForStage("foo")});

        result.add(new Object[]{"emptyJobProperties", Messages.JSONParser_TooFewItems("/pipeline/options/options", 0, 1)});
        result.add(new Object[]{"emptyParameters", Messages.JSONParser_TooFewItems("/pipeline/parameters/parameters", 0, 1)});
        result.add(new Object[]{"emptyTriggers", Messages.JSONParser_TooFewItems("/pipeline/triggers/triggers", 0, 1)});
        result.add(new Object[]{"emptyWhen", Messages.JSONParser_TooFewItems("/pipeline/stages/0/when/conditions", 0, 1)});
        result.add(new Object[]{"mixedMethodArgs", Messages.ModelValidatorImpl_MixedNamedAndUnnamedParameters()});

        result.add(new Object[]{"rejectPropertiesStepInMethodCall",
                Messages.ModelValidatorImpl_BlockedStep("properties", ModelASTStep.getBlockedSteps().get("properties"))});

        result.add(new Object[]{"wrongParameterNameMethodCall", Messages.ModelValidatorImpl_InvalidStepParameter("namd", "name")});
        result.add(new Object[]{"invalidParameterTypeMethodCall", Messages.ModelValidatorImpl_InvalidParameterType("class java.lang.String", "name", "1234")});

        result.add(new Object[]{"perStageConfigEmptySteps", Messages.JSONParser_TooFewItems("/pipeline/stages/0/branches/0/steps", 0, 1)});
        result.add(new Object[]{"perStageConfigMissingSteps", Messages.JSONParser_MissingRequiredProperties("/pipeline/stages/0/branches/0",
                "'steps'")});
        result.add(new Object[]{"perStageConfigUnknownSection", "At /pipeline/stages/0: additional properties are not allowed"});

        result.add(new Object[]{"unknownAgentType", Messages.ModelValidatorImpl_NoAgentType("[otherField, docker, dockerfile, label, any, none]")});
        result.add(new Object[]{"invalidWrapperType", Messages.ModelValidatorImpl_InvalidSectionType("wrapper", "echo", "[catchError, node, retry, script, timeout, waitUntil, withContext, withEnv, ws]")});

        result.add(new Object[]{"unknownBareAgentType", Messages.ModelValidatorImpl_InvalidAgent("foo", "[any, none]")});
        result.add(new Object[]{"agentMissingRequiredParam", Messages.ModelValidatorImpl_MissingAgentParameter("otherField", "label")});
        result.add(new Object[]{"agentUnknownParamForType", Messages.ModelValidatorImpl_InvalidAgentParameter("fruit", "otherField", "[label, otherField]")});
        result.add(new Object[]{"notificationsSectionRemoved", "At /pipeline: additional properties are not allowed"});
        result.add(new Object[]{"unknownWhenConditional", Messages.ModelValidatorImpl_UnknownWhenConditional("banana",
                "branch, environment, expression")});
        result.add(new Object[]{"whenInvalidParameterType", Messages.ModelValidatorImpl_InvalidUnnamedParameterType("class java.lang.String", 4)});
        result.add(new Object[]{"whenMissingRequiredParameter", Messages.ModelValidatorImpl_MissingRequiredStepParameter("value")});
        result.add(new Object[]{"whenUnknownParameter", Messages.ModelValidatorImpl_InvalidStepParameter("banana", "name")});

        result.add(new Object[]{"malformed", "Expected a ',' or '}' at character 243 of {\"pipeline\": {\n" +
                "  \"stages\": [  {\n" +
                "    \"name\": \"foo\",\n" +
                "    \"branches\": [    {\n" +
                "      \"name\": \"default\",\n" +
                "      \"steps\": [      {\n" +
                "        \"name\": \"echo\",\n" +
                "        \"arguments\":         {\n" +
                "          \"isLiteral\": true,\n" +
                "          \"value\": \"hello\"\n" +
                "\n" +
                "      }]\n" +
                "    }]\n" +
                "  }],\n" +
                "  \"agent\":   {\n" +
                "    \"isLiteral\": true,\n" +
                "    \"value\": \"none\"\n" +
                "  }\n" +
                "}}"});

        return result;
    }

    public static Iterable<Object[]> runtimeConfigsWithErrors() {
        List<Object[]> result = new ArrayList<>();
        for (Object[] e : configsWithErrors()) {
            result.add(e);
        }
        result.add(new Object[] { "notInstalledToolVersion",
                Messages.ModelValidatorImpl_NoToolVersion("maven", "apache-maven-3.0.2", "apache-maven-3.0.1")});

        return result;
    }


    public enum PossibleOS {
        WINDOWS,
        LINUX,
        MAC
    }

    protected void onAllowedOS(PossibleOS... osList) throws Exception {
        boolean passed = true;
        for (PossibleOS os : osList) {
            switch (os) {
                case LINUX:
                    if (!SystemUtils.IS_OS_LINUX) {
                        passed = false;
                    }
                    break;
                case WINDOWS:
                    if (!SystemUtils.IS_OS_WINDOWS) {
                        passed = false;
                    }
                    break;
                case MAC:
                    if (!SystemUtils.IS_OS_MAC) {
                        passed = false;
                    }
                    break;
                default:
                    break;
            }
        }

        Assume.assumeTrue("Not on a valid OS for this test", passed);
    }

    protected String pipelineSourceFromResources(String pipelineName) throws IOException {
        return fileContentsFromResources(pipelineName + ".groovy");
    }

    protected String fileContentsFromResources(String fileName) throws IOException {
        return fileContentsFromResources(fileName, false);
    }

    protected String fileContentsFromResources(String fileName, boolean swallowError) throws IOException {
        String fileContents = null;

        URL url = getClass().getResource("/" + fileName);
        if (url != null) {
            fileContents = IOUtils.toString(url);
        }

        if (!swallowError) {
            assertNotNull("No file contents for file " + fileName, fileContents);
        } else {
            assumeTrue(fileContents != null);
        }
        return fileContents;

    }

    protected void prepRepoWithJenkinsfile(String pipelineName) throws Exception {
        prepRepoWithJenkinsfileAndOtherFiles(pipelineName);
    }

    protected void prepRepoWithJenkinsfile(String subDir, String pipelineName) throws Exception {
        prepRepoWithJenkinsfileAndOtherFiles(subDir + "/" + pipelineName);
    }

    protected void prepRepoWithJenkinsfileAndOtherFiles(String pipelineName, String... otherFiles) throws Exception {
        sampleRepo.init();
        sampleRepo.write("Jenkinsfile",
                pipelineSourceFromResources(pipelineName));
        sampleRepo.git("add", "Jenkinsfile");


        for (String otherFile : otherFiles) {
            if (otherFile != null) {
                sampleRepo.write(otherFile, fileContentsFromResources(otherFile));
                sampleRepo.git("add", otherFile);
            }
        }

        sampleRepo.git("commit", "--message=files");
    }

    protected void prepRepoWithJenkinsfileFromString(String jf) throws Exception {
        sampleRepo.init();
        sampleRepo.write("Jenkinsfile", jf);
        sampleRepo.git("add", "Jenkinsfile");

        sampleRepo.git("commit", "--message=files");
    }

    protected WorkflowRun getAndStartBuild() throws Exception {
        return getAndStartBuild(null);
    }

    protected WorkflowRun getAndStartBuild(Folder folder) throws Exception {
        WorkflowJob p = createWorkflowJob(folder);
        p.setDefinition(new CpsScmFlowDefinition(new GitStep(sampleRepo.toString()).createSCM(), "Jenkinsfile"));
        return p.scheduleBuild2(0).waitForStart();
    }

    protected WorkflowRun getAndStartNonRepoBuild(String pipelineScriptFile) throws Exception {
        return getAndStartNonRepoBuild(null, pipelineScriptFile);
    }

    protected WorkflowRun getAndStartNonRepoBuild(Folder folder, String pipelineScriptFile) throws Exception {
        WorkflowJob p = createWorkflowJob(folder);
        p.setDefinition(new CpsFlowDefinition(pipelineSourceFromResources(pipelineScriptFile), true));
        return p.scheduleBuild2(0).waitForStart();
    }

    private WorkflowJob createWorkflowJob(Folder folder) throws IOException {
        if (folder == null) {
            return j.createProject(WorkflowJob.class);
        } else {
            return folder.createProject(WorkflowJob.class, "test" + (folder.getItems().size() + 1));
        }
    }

    protected void assumeDocker() throws Exception {
        Launcher.LocalLauncher localLauncher = new Launcher.LocalLauncher(StreamTaskListener.NULL);
        try {
            Assume.assumeThat("Docker working", localLauncher.launch().cmds(DockerTool.getExecutable(null, null, null, null), "ps").join(), is(0));
        } catch (IOException x) {
            Assume.assumeNoException("have Docker installed", x);
        }
        DockerClient dockerClient = new DockerClient(localLauncher, null, null);
        Assume.assumeFalse("Docker version not < 1.3", dockerClient.version().isOlderThan(new VersionNumber("1.3")));
    }

    protected void initGlobalLibrary() throws IOException {
        // Need to do the injection by hand because we're not running with a RestartableJenkinsRule.
        j.jenkins.getInjector().injectMembers(this);
        File vars = new File(globalLibRepo.workspace, "vars");
        vars.mkdirs();
        FileUtils.writeStringToFile(new File(vars, "acmeVar.groovy"), StringUtils.join(Arrays.asList(
                "def hello(name) {echo \"Hello ${name}\"}",
                "def foo(x) { this.x = x+'-set'; }",
                "def bar() { return x+'-get' }",
                "def baz() { return 'nothing here' }")
                , "\n"));
        FileUtils.writeStringToFile(new File(vars, "returnAThing.groovy"), StringUtils.join(Arrays.asList(
                "def call(a) { return \"${a} tada\" }"), "\n"
        ));
        FileUtils.writeStringToFile(new File(vars, "acmeFunc.groovy"), StringUtils.join(Arrays.asList(
                "def call(a,b) { echo \"call($a,$b)\" }")
                , "\n"));
        FileUtils.writeStringToFile(new File(vars, "acmeFuncClosure1.groovy"), StringUtils.join(Arrays.asList(
                "def call(a, Closure body) { echo \"closure1($a)\"; body() }")
                , "\n"));
        FileUtils.writeStringToFile(new File(vars, "acmeFuncClosure2.groovy"), StringUtils.join(Arrays.asList(
                "def call(a, b, Closure body) { echo \"closure2($a, $b)\"; body() }")
                , "\n"));
        FileUtils.writeStringToFile(new File(vars, "acmeFuncMap.groovy"), StringUtils.join(Arrays.asList(
                "def call(m) { echo \"map call(${m.a},${m.b})\" }")
                , "\n"));
        FileUtils.writeStringToFile(new File(vars, "acmeBody.groovy"), StringUtils.join(Arrays.asList(
                "def call(body) { ",
                "  def config = [:]",
                "  body.resolveStrategy = Closure.DELEGATE_FIRST",
                "  body.delegate = config",
                "  body()",
                "  echo 'title was '+config.title",
                "}")
                , "\n"));

        // simulate the effect of push
        uvl.rebuild();
    }


    protected <T extends ParameterDefinition> T getParameterOfType(List<ParameterDefinition> params, Class<T> c) {
        for (ParameterDefinition p : params) {
            if (c.isInstance(p)) {
                return (T)p;
            }
        }
        return null;
    }

    protected EnvBuilder env(Slave s) {
        return new EnvBuilder(s);
    }

    protected ExpectationsBuilder expect(String resource) {
        return expect((String)null, resource);
    }

    protected ExpectationsBuilder expect(Result result, String resource) {
        return expect(result, null, resource);
    }

    protected ExpectationsBuilder expect(String resourceParent, String resource) {
        return new ExpectationsBuilder(resourceParent, resource);
    }

    protected ExpectationsBuilder expectError(String resource) {
        return expect(Result.FAILURE, "errors", resource);
    }

    protected ExpectationsBuilder expect(Result result, String resourceParent, String resource) {
        return new ExpectationsBuilder(result, resourceParent, resource);
    }

    public class ExpectationsBuilder {
        private Result result = Result.SUCCESS;
        private final String resourceParent;
        private String resource;
        private List<String> logContains;
        private List<String> logNotContains;
        private WorkflowRun run;
        private boolean runFromRepo = true;
        private Folder folder; //We use the real stuff here, no mocking fluff
        private boolean hasFailureCause;
        private List<String> inLogInOrder;
        private List<Matcher<Run>> buildMatchers;

        private ExpectationsBuilder(String resourceParent, String resource) {
            this(Result.SUCCESS, resourceParent, resource);
        }

        private ExpectationsBuilder(Result result, String resourceParent, String resource) {
            this.result = result;
            this.resourceParent = resourceParent;
            this.resource = resource;
            buildMatchers = new ArrayList<>();
        }

        public ExpectationsBuilder inLogInOrder(String... msgsInOrder) {
            this.inLogInOrder = Arrays.asList(msgsInOrder);
            return this;
        }

        public ExpectationsBuilder runFromRepo(boolean mode) {
            runFromRepo = mode;
            return this;
        }

        public ExpectationsBuilder inFolder(Folder folder) {
            this.folder = folder;
            return this;
        }

        public ExpectationsBuilder logContains(String... logEntries) {
            if (this.logContains != null) {
                logContains.addAll(Arrays.asList(logEntries));
            } else {
                this.logContains = new ArrayList<>(Arrays.asList(logEntries));
            }
            return this;
        }

        public ExpectationsBuilder logNotContains(String... logEntries) {
            if (this.logNotContains != null) {
                this.logNotContains.addAll(Arrays.asList(logEntries));
            } else {
                this.logNotContains = new ArrayList<>(Arrays.asList(logEntries));
            }
            return this;
        }

        public ExpectationsBuilder hasFailureCase() {
            this.hasFailureCause = true;
            return this;
        }

        public ExpectationsBuilder buildMatches(Matcher<Run>... matchers) {
            buildMatchers.addAll(Arrays.asList(matchers));
            return this;
        }

        public ExpectationsBuilder archives(Matcher<String> fileName, Matcher<String> content, Charset encoding) {
            return buildMatches(HasArchived.hasArchivedString(fileName, content, encoding));
        }

        public ExpectationsBuilder archives(Matcher<String> fileName, Matcher<String> content) {
            return buildMatches(HasArchived.hasArchivedString(fileName, content));
        }

        public ExpectationsBuilder archives(String fileName, String content) {
            return buildMatches(HasArchived.hasArchivedString(equalTo(fileName), equalToIgnoringWhiteSpace(content)));
        }

        public ExpectationsBuilder archives(String fileName, Matcher<String> content) {
            return buildMatches(HasArchived.hasArchivedString(equalTo(fileName), content));
        }

        public WorkflowRun go() throws Exception {
            String resourceFullName = resource;
            if (resourceParent != null) {
                resourceFullName = resourceParent + "/" + resource;
            }

            if (run == null) {
                if (runFromRepo) {
                    prepRepoWithJenkinsfile(resourceFullName);
                    run = getAndStartBuild(folder);
                } else {
                    run = getAndStartNonRepoBuild(folder, resourceFullName);
                }
            } else {
                run = run.getParent().scheduleBuild2(0).waitForStart();
            }
            j.assertBuildStatus(result, j.waitForCompletion(run));

            if (logContains != null) {
                for (String entry : logContains) {
                    j.assertLogContains(entry, run);
                }
            }
            if (logNotContains != null) {
                for (String logNotContain : logNotContains) {
                    j.assertLogNotContains(logNotContain, run);
                }
            }
            if (hasFailureCause) {
                assertNotNull(run.getExecution().getCauseOfFailure());
            }
            if (inLogInOrder != null && !inLogInOrder.isEmpty()) {
                String buildLog = JenkinsRule.getLog(run);
                assertThat(buildLog, stringContainsInOrder(inLogInOrder));
            }

            for (Matcher<Run> matcher : buildMatchers) {
                assertThat(run, matcher);
            }
            return run;
        }

        public ExpectationsBuilder resetForNewRun(Result result) {
            this.result = result;
            resource = null;
            logContains = null;
            logNotContains = null;
            buildMatchers = new ArrayList<>();
            return this;
        }
    }

    public class EnvBuilder {
        private final Slave agent;
        private Map<String, String> env;

        protected EnvBuilder(Slave agent) {
            this.agent = agent;
            this.env = new HashMap<>();
            env.put("ONSLAVE", "true");
        }

        public EnvBuilder put(String key, String value) {
            env.put(key, value);
            return this;
        }

        public void set() throws IOException {
            List<EnvironmentVariablesNodeProperty.Entry> entries = new ArrayList<>(env.size());
            for (Map.Entry<String, String> entry : env.entrySet()) {
                entries.add(new EnvironmentVariablesNodeProperty.Entry(entry.getKey(), entry.getValue()));
            }
            EnvironmentVariablesNodeProperty newProperty = new EnvironmentVariablesNodeProperty(entries);
            DescribableList<NodeProperty<?>, NodePropertyDescriptor> nodeProperties = agent.getNodeProperties();
            nodeProperties.replace(newProperty);
        }

    }
}<|MERGE_RESOLUTION|>--- conflicted
+++ resolved
@@ -133,13 +133,10 @@
             "basicWhen",
             "skippedWhen",
             "parallelPipelineWithFailFast",
-<<<<<<< HEAD
             "whenBranch",
-            "whenEnv"
-=======
+            "whenEnv",
             "parallelPipelineWithSpaceInBranch",
             "parallelPipelineQuoteEscaping"
->>>>>>> a323f49f
     );
 
     public static Iterable<Object[]> configsWithErrors() {
