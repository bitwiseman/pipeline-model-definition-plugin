--- conflicted
+++ resolved
@@ -671,7 +671,6 @@
     }
 
     @Test
-<<<<<<< HEAD
     public void parametersAndTriggersInOptions() throws Exception {
         expectError("parametersAndTriggersInOptions")
                 .logContains(org.jenkinsci.plugins.pipeline.modeldefinition.validator.Messages.ParametersAndTriggersInOptions_RejectParameters(),
@@ -713,7 +712,9 @@
                 return "Test job property to be rejected by a validator contributor.";
             }
         }
-=======
+    }
+
+    @Test
     public void notStageInStages() throws Exception {
         expectError("notStageInStages")
                 .logContains(Messages.ModelParser_ExpectedStage())
@@ -751,6 +752,5 @@
                         Messages.ModelParser_ExpectedBlockFor("parameters"),
                         Messages.ModelParser_ExpectedBlockFor("tools"))
                 .go();
->>>>>>> e2f89933
     }
 }