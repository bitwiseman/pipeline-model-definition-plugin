/*
 * The MIT License
 *
 * Copyright (c) 2016, CloudBees, Inc.
 *
 * Permission is hereby granted, free of charge, to any person obtaining a copy
 * of this software and associated documentation files (the "Software"), to deal
 * in the Software without restriction, including without limitation the rights
 * to use, copy, modify, merge, publish, distribute, sublicense, and/or sell
 * copies of the Software, and to permit persons to whom the Software is
 * furnished to do so, subject to the following conditions:
 *
 * The above copyright notice and this permission notice shall be included in
 * all copies or substantial portions of the Software.
 *
 * THE SOFTWARE IS PROVIDED "AS IS", WITHOUT WARRANTY OF ANY KIND, EXPRESS OR
 * IMPLIED, INCLUDING BUT NOT LIMITED TO THE WARRANTIES OF MERCHANTABILITY,
 * FITNESS FOR A PARTICULAR PURPOSE AND NONINFRINGEMENT. IN NO EVENT SHALL THE
 * AUTHORS OR COPYRIGHT HOLDERS BE LIABLE FOR ANY CLAIM, DAMAGES OR OTHER
 * LIABILITY, WHETHER IN AN ACTION OF CONTRACT, TORT OR OTHERWISE, ARISING FROM,
 * OUT OF OR IN CONNECTION WITH THE SOFTWARE OR THE USE OR OTHER DEALINGS IN
 * THE SOFTWARE.
 */
package org.jenkinsci.plugins.pipeline.modeldefinition.parser

import edu.umd.cs.findbugs.annotations.SuppressFBWarnings
import hudson.model.Describable
import hudson.model.Descriptor
import hudson.model.Queue
import hudson.model.Run
import jenkins.model.Jenkins
import jenkins.util.SystemProperties
import org.codehaus.groovy.ast.ASTNode
import org.codehaus.groovy.ast.ModuleNode
import org.codehaus.groovy.ast.expr.*
import org.codehaus.groovy.ast.stmt.BlockStatement
import org.codehaus.groovy.ast.stmt.ExpressionStatement
import org.codehaus.groovy.ast.stmt.Statement
import org.codehaus.groovy.control.SourceUnit
import org.codehaus.groovy.syntax.Types
import org.jenkinsci.plugins.pipeline.modeldefinition.DescriptorLookupCache
import org.jenkinsci.plugins.pipeline.modeldefinition.Messages
import org.jenkinsci.plugins.pipeline.modeldefinition.Utils
import org.jenkinsci.plugins.pipeline.modeldefinition.agent.DeclarativeAgentDescriptor
import org.jenkinsci.plugins.pipeline.modeldefinition.ast.*
import org.jenkinsci.plugins.pipeline.modeldefinition.ModelStepLoader
import org.jenkinsci.plugins.pipeline.modeldefinition.model.BuildCondition
import org.jenkinsci.plugins.pipeline.modeldefinition.validator.ErrorCollector
import org.jenkinsci.plugins.pipeline.modeldefinition.validator.ModelValidator
import org.jenkinsci.plugins.pipeline.modeldefinition.validator.ModelValidatorImpl
import org.jenkinsci.plugins.pipeline.modeldefinition.validator.SourceUnitErrorCollector
import org.jenkinsci.plugins.structs.describable.DescribableModel
import org.jenkinsci.plugins.structs.describable.DescribableParameter
import org.jenkinsci.plugins.workflow.flow.FlowExecution

import javax.annotation.CheckForNull
import javax.annotation.Nonnull
import java.util.logging.Level
import java.util.logging.Logger

import static org.jenkinsci.plugins.pipeline.modeldefinition.parser.ASTParserUtils.*

/**
 * Recursively walks AST tree of parsed Jenkinsfile and builds validation model into {@link ModelASTPipelineDef}
 * reporting any errors as it encounters them.
 *
 * <p>
 * This class has the {@code parseXyz} series of methods and {@code matchXyz} series of methods
 * that both transform an AST node into a specific model object. The difference is that the former
 * reports an error if the input AST node doesn't match the expected form, while the latter returns
 * null under the same circumstance.
 *
 * @author Kohsuke Kawaguchi
 * @author Andrew Bayer
 */
@SuppressFBWarnings(value="SE_NO_SERIALVERSIONID")
class ModelParser implements Parser {

    /**
     * Represents the source file being processed.
     */
    private final SourceUnit sourceUnit;

    private final ModelValidator validator

    private final ErrorCollector errorCollector

    private final DescriptorLookupCache lookup

<<<<<<< HEAD
    public ModelParser(SourceUnit sourceUnit, FlowExecution execution = null) {
=======
    private final Run<?,?> build;

    public ModelParser(SourceUnit sourceUnit) {
        this(sourceUnit, null)
    }

    public ModelParser(SourceUnit sourceUnit, @CheckForNull FlowExecution execution) {
>>>>>>> e2f89933
        this.sourceUnit = sourceUnit;
        this.errorCollector = new SourceUnitErrorCollector(sourceUnit)
        this.validator = new ModelValidatorImpl(errorCollector, execution)
        this.lookup = DescriptorLookupCache.getPublicCache()
        Queue.Executable executable = null
        if (execution != null) {
            executable = execution.getOwner().getExecutable();
        }
        if (executable != null && executable instanceof Run) {
            this.build = (Run) executable
        } else {
            this.build = null
        }
    }

    public @CheckForNull ModelASTPipelineDef parse(boolean secondaryRun = false) {
        return parse(sourceUnit.AST, secondaryRun);
    }

    public @CheckForNull List<ModelASTStep> parsePlainSteps(ModuleNode src) {
        src.statementBlock.statements.collect() {
            return parseStep(it);
        }
    }

    public void checkForNestedPipelineStep(Statement statement) {
        def b = matchBlockStatement(statement)
        if (b != null) {
            if (b.methodName == ModelStepLoader.STEP_NAME) {
                ModelASTPipelineDef p = new ModelASTPipelineDef(statement)
                errorCollector.error(p, Messages.ModelParser_PipelineBlockNotAtTop(ModelStepLoader.STEP_NAME))
            }
            eachStatement(b.body.code) { s ->
                checkForNestedPipelineStep(s)
            }
        }
    }

    /**
     * Given a Groovy AST that represents a parsed source code, parses
     * that into {@link ModelASTPipelineDef}
     */
    public @CheckForNull ModelASTPipelineDef parse(ModuleNode src, boolean secondaryRun = false) {
        // first, quickly ascertain if this module should be parsed at all
        def pst = src.statementBlock.statements.find {
            MethodCallExpression m = matchMethodCall(it)
            return m != null && matchMethodName(m) == ModelStepLoader.STEP_NAME
        }

        if (pst==null) {
            // Check if there's a 'pipeline' step somewhere nested within the other statements and error out if that's the case.
            src.statementBlock.statements.each { checkForNestedPipelineStep(it) }
            return null; // no 'pipeline', so this doesn't apply
        }

        ModelASTPipelineDef r = new ModelASTPipelineDef(pst);

        def pipelineBlock = matchBlockStatement(pst);
        if (pipelineBlock==null) {
            // We never get to the validator with this error
            errorCollector.error(r, Messages.ModelParser_PipelineStepWithoutBlock(ModelStepLoader.STEP_NAME))
            return null;
        }

        def sectionsSeen = new HashSet();
        eachStatement(pipelineBlock.body.code) { stmt ->
            ModelASTKey placeholderForErrors = new ModelASTKey(stmt)
            def mc = matchMethodCall(stmt);
            if (mc == null) {
                errorCollector.error(placeholderForErrors,
                    Messages.ModelParser_InvalidSectionDefinition(getSourceText(stmt)))
            } else {
                def name = parseMethodName(mc);
                // Here, method name is a "section" name at the top level of the "pipeline" closure, which must be unique.
                if (!sectionsSeen.add(name)) {
                    // Also an error that we couldn't actually detect at model evaluation time.
                    errorCollector.error(placeholderForErrors, Messages.Parser_MultipleOfSection(name))
                }

                switch (name) {
                    case 'stages':
                        r.stages = parseStages(stmt);
                        break;
                    case 'environment':
                        r.environment = parseEnvironment(stmt);
                        break;
                    case 'post':
                        r.postBuild = parsePostBuild(stmt);
                        break;
                    case 'agent':
                        r.agent = parseAgent(stmt);
                        break;
                    case 'tools':
                        r.tools = parseTools(stmt)
                        break
                    case 'options':
                        r.options = parseOptions(stmt)
                        break
                    case 'parameters':
                        r.parameters = parseBuildParameters(stmt)
                        break
                    case 'triggers':
                        r.triggers = parseTriggers(stmt)
                        break
                    case 'libraries':
                        r.libraries = parseLibraries(stmt)
                        break
                    case 'properties':
                        errorCollector.error(placeholderForErrors, Messages.ModelParser_RenamedProperties())
                        break
                    case 'wrappers':
                        errorCollector.error(placeholderForErrors, "The 'wrappers' section has been removed as of version 0.8. Use 'options' instead.")
                        break
                    case 'jobProperties':
                        errorCollector.error(placeholderForErrors, Messages.ModelParser_RenamedJobProperties())
                        break
                    case 'notifications':
                        errorCollector.error(placeholderForErrors, Messages.ModelParser_RenamedNotifications())
                        break
                    case 'postBuild':
                        errorCollector.error(placeholderForErrors, Messages.ModelParser_RenamedPostBuild())
                        break
                    default:
                        // We need to check for unknowns here.
                        errorCollector.error(placeholderForErrors, Messages.Parser_UndefinedSection(name))
                }
            }
        }

        r.validate(validator)

        // Lazily evaluate r.toJSON() - i.e., only if AST_DEBUG_LOGGING is true.
        astDebugLog {
            "Model as JSON: ${r.toJSON().toString(2)}"
        }
        // Only transform the pipeline {} to pipeline({ return root }) if this is being called in the compiler and there
        // are no errors.
        if (!secondaryRun && errorCollector.errorCount == 0) {
            pipelineBlock.whole.arguments = new RuntimeASTTransformer(r).transform(build)
            // Lazily evaluate prettyPrint(...) - i.e., only if AST_DEBUG_LOGGING is true.
            astDebugLog {
                "Transformed runtime AST: ${ -> prettyPrint(pipelineBlock.whole.arguments)}"
            }
        }

        return r;
    }

    public @Nonnull ModelASTStages parseStages(Statement stmt) {
        def r = new ModelASTStages(stmt);

        def m = matchBlockStatement(stmt);
        if (m==null) {
            errorCollector.error(r, Messages.ModelParser_ExpectedBlockFor("stages"))
        } else {
            eachStatement(m.body.code) {
                ModelASTStage s = parseStage(it)
                if (s != null) {
                    r.stages.add(s)
                }
            }
        }
        return r;
    }

    public @Nonnull ModelASTEnvironment parseEnvironment(Statement stmt) {
        def r = new ModelASTEnvironment(stmt);

        def m = matchBlockStatement(stmt);
        if (m==null) {
            // Should be able to get this validation later.
            errorCollector.error(r, Messages.ModelParser_ExpectedBlockFor("environment"))
            return r
            //errorCollector.error(r, "Expected a block")
        } else {
            boolean errorEncountered = false
            eachStatement(m.body.code) { s ->
                if (s instanceof ExpressionStatement) {
                    def exp = s.expression;
                    if (exp instanceof BinaryExpression && exp.operation.type == Types.EQUAL) {
                        ModelASTKey key = parseKey(exp.leftExpression)
                        // Necessary check due to keys with identical names being equal.
                        if (r.variables.containsKey(key)) {
                            errorCollector.error(key, Messages.ModelParser_DuplicateEnvVar(key.key))
                            return
                        } else {
                            if (exp.rightExpression instanceof ConstantExpression ||
                                exp.rightExpression instanceof GStringExpression) {
                                r.variables[key] = parseArgument(exp.rightExpression)
                                return
                            } else if (exp.rightExpression instanceof MethodCallExpression) {
                                // This is special casing exclusively for credentials and will ideally be eliminated.
                                r.variables[key] = parseInternalFunctionCall((MethodCallExpression) exp.rightExpression)
                                return
                            } else if (exp.rightExpression instanceof BinaryExpression) {
                                if (((BinaryExpression)exp.rightExpression).operation.type  == Types.PLUS) {
                                    // This is to support JENKINS-42771, allowing `FOO = "b" + "a" + "r"` sorts of syntax.
                                    ModelASTValue envValue = envValueForStringConcat((BinaryExpression) exp.rightExpression)
                                    if (envValue != null) {
                                        r.variables[key] = envValue
                                    }
                                    return
                                } else {
                                    errorCollector.error(new ModelASTKey(exp.rightExpression), Messages.ModelParser_InvalidEnvironmentOperation())
                                    return
                                }
                            } else {
                                errorCollector.error(new ModelASTKey(exp.rightExpression), Messages.ModelParser_InvalidEnvironmentValue())
                                return
                            }
                        }
                    } else {
                        ModelASTKey badKey = new ModelASTKey(exp)
                        String srcTxt = getSourceText((ASTNode)exp)
                        if (srcTxt.contains("=")) {
                            String keyTxt = srcTxt.split("=").first().trim()
                            errorCollector.error(badKey, Messages.ModelValidatorImpl_InvalidIdentifierInEnv(keyTxt))
                        } else {
                            errorCollector.error(badKey, Messages.ModelParser_InvalidEnvironmentIdentifier(srcTxt))

                        }
                    }
                }
                errorEncountered = true
            }
            if (errorEncountered) {
                errorCollector.error(r, Messages.ModelParser_ExpectedNVPairs())
            }
        }
        return r;
    }

    /**
     * Traverses a {@link BinaryExpression} known to be a {@link Types#PLUS}, to concatenate its various subexpressions
     * together as string values.
     * @param exp A non-null binary expression
     * @return The concatenated string equivalent of that binary expression, wrapped in an appropriate {@link ModelASTValue},
     * assuming no errors were encountered on the various subexpressions, in which case it will return null.
     */
    @CheckForNull
    private ModelASTValue envValueForStringConcat(@Nonnull BinaryExpression exp) {
        StringBuilder builder = new StringBuilder()
        boolean isLiteral = true

        if (exp.leftExpression instanceof BinaryExpression) {
            if (((BinaryExpression)exp.leftExpression).operation.type  == Types.PLUS) {
                ModelASTValue nestedString = envValueForStringConcat((BinaryExpression) exp.leftExpression)
                if (nestedString != null) {
                    if (!appendAndIsLiteral(nestedString, builder)) {
                        isLiteral = false
                    }
                } else {
                    return null
                }
            } else {
                errorCollector.error(new ModelASTKey(exp.leftExpression), Messages.ModelParser_InvalidEnvironmentOperation())
                return null
            }
        } else {
            if (!envValueFromArbitraryExpression(exp.leftExpression, builder)) {
                isLiteral = false
            }
        }
        if (!envValueFromArbitraryExpression(exp.rightExpression, builder)) {
            isLiteral = false
        }

        String valString = builder.toString()

        if (isLiteral) {
            return ModelASTValue.fromConstant(valString, exp)
        } else {
            return ModelASTValue.fromGString(valString, exp)
        }
    }

    private boolean envValueFromArbitraryExpression(@Nonnull Expression e, @Nonnull StringBuilder builder) {
        if (e instanceof ConstantExpression || e instanceof GStringExpression) {
            ModelASTValue val = parseArgument(e)
            return appendAndIsLiteral(val, builder)
        } else {
            errorCollector.error(new ModelASTKey(e), Messages.ModelParser_InvalidEnvironmentConcatValue())
            return true
        }
    }

    private boolean appendAndIsLiteral(@CheckForNull ModelASTValue val, @Nonnull StringBuilder builder) {
        if (val == null) {
            return true
        } else if (!val.isLiteral()) {
            builder.append(Utils.trimQuotes(val.value.toString()))
        } else {
            builder.append(val.value)
        }
        return val.isLiteral()

    }

    public @Nonnull ModelASTLibraries parseLibraries(Statement stmt) {
        def r = new ModelASTLibraries(stmt);

        def m = matchBlockStatement(stmt);
        if (m==null) {
            errorCollector.error(r, Messages.ModelParser_ExpectedBlockFor("libraries"))
            return r
        } else {
            eachStatement(m.body.code) {
                ModelASTMethodCall methCall = new ModelASTMethodCall(it)
                def mc = matchMethodCall(it);
                if (mc == null || mc.methodAsString != "lib") {
                    errorCollector.error(r,Messages.ModelParser_ExpectedLibrary(getSourceText(it)));
                } else if (matchBlockStatement(it) != null) {
                    errorCollector.error(methCall, Messages.ModelParser_CannotHaveBlocks(Messages.Parser_Libraries()))
                } else {
                    methCall = parseMethodCall(mc)
                    if (methCall.args.isEmpty()) {
                        errorCollector.error(methCall, Messages.ModelParser_ExpectedLibrary(getSourceText(mc)))
                    } else if (methCall.args.size() > 1 || !(methCall.args.first() instanceof ModelASTValue)) {
                        // TODO: Decide whether we're going to support LibraryRetrievers. If so, the above changes.
                        // It's this way explicitly to just handle 'lib("foo@1.2.3")' syntax. Well, more accurately,
                        // it's this way so that we just handle 'lib("foo@1.2.3")' for now but can easily add support
                        // for something like 'lib(identifier:"foo@1.2.3", retriever:[$class:...])' in the future without
                        // breaking backwards compatibility.
                        errorCollector.error(methCall, Messages.ModelParser_ExpectedLibrary(getSourceText(mc)))
                    } else {
                        r.libs.add((ModelASTValue)methCall.args.first())
                    }
                }
            }
        }
        return r;
    }

    public @Nonnull ModelASTTools parseTools(Statement stmt) {
        def r = new ModelASTTools(stmt);

        def m = matchBlockStatement(stmt);
        if (m==null) {
            errorCollector.error(r, Messages.ModelParser_ExpectedBlockFor("tools"))
            return r
        } else {
            eachStatement(m.body.code) { s ->
                def mc = matchMethodCall(s);
                if (mc == null) {
                    // Not sure of a better way to deal with this - it's a full-on parse-time failure.
                    errorCollector.error(r, Messages.ModelParser_ExpectedTool());
                } else {
                    def toolTypeKey = parseKey(mc.method);

                    List<Expression> args = ((TupleExpression) mc.arguments).expressions
                    if (args.isEmpty()) {
                        errorCollector.error(toolTypeKey, Messages.ModelParser_NoArgForTool(toolTypeKey.key))
                    } else if (args.size() > 1) {
                        errorCollector.error(toolTypeKey, Messages.ModelParser_TooManyArgsForTool(toolTypeKey.key))
                    } else {
                        r.tools[toolTypeKey] = parseArgument(args[0])
                    }
                }
            }
        }
        return r;
    }

    public @CheckForNull ModelASTStage parseStage(Statement stmt) {
        ModelASTStage stage = new ModelASTStage(stmt)
        def m = matchBlockStatement(stmt);
        if (!m?.methodName?.equals("stage")) {
            // Not sure of a better way to deal with this - it's a full-on parse-time failure.
            errorCollector.error(stage, Messages.ModelParser_ExpectedStage());
            return null
        }

        def nameExp = m.getArgument(0);
        if (nameExp==null) {
            // Not sure of a better way to deal with this - it's a full-on parse-time failure.
            errorCollector.error(stage, Messages.ModelParser_ExpectedStageName());
            return null
        }

        stage.name = parseStringLiteral(nameExp)
        def sectionsSeen = new HashSet()
        def bodyExp = m.getArgument(1)
        if (bodyExp == null || !(bodyExp instanceof ClosureExpression)) {
            errorCollector.error(stage, Messages.ModelParser_StageWithoutBlock())
        } else {
            eachStatement(((ClosureExpression)bodyExp).code) { s ->
                def mc = matchMethodCall(s);
                if (mc == null) {
                    errorCollector.error(stage, Messages.ModelParser_InvalidStageSectionDefinition(getSourceText(s)))
                } else {
                    def name = parseMethodName(mc);

                    // Here, method name is a "section" name in the "stage" closure, which must be unique.
                    if (!sectionsSeen.add(name)) {
                        // Also an error that we couldn't actually detect at model evaluation time.
                        errorCollector.error(stage, Messages.Parser_MultipleOfSection(name))
                    }
                    switch (name) {
                        case 'agent':
                            stage.agent = parseAgent(s)
                            break
                        case 'when':
                            stage.when = parseWhen(s)
                            break
                        case 'steps':
                            def stepsBlock = matchBlockStatement(s);
                            BlockStatement block = asBlock(stepsBlock.body.code)

                            // Handle parallel as a special case
                            if (block.statements.size()==1) {
                                def parallel = matchParallel(block.statements[0]);

                                if (parallel != null) {
                                    parallel.args.each { k, v ->
                                        stage.branches.add(parseBranch(k, asBlock(v.code)));
                                    }
                                    stage.failFast = parallel.failFast
                                } else {
                                    // otherwise it's a single line of execution
                                    stage.branches.add(parseBranch("default", block));
                                }
                            } else {
                                // otherwise it's a single line of execution
                                stage.branches.add(parseBranch("default", block));
                            }
                            break
                        case 'post':
                            stage.post = parsePostStage(s)
                            break;
                        case 'tools':
                            stage.tools = parseTools(s)
                            break
                        case 'environment':
                            stage.environment = parseEnvironment(s)
                            break
                        case 'parallel':
                            stage.parallel = parseStages(s)
                            break
                        default:
                            errorCollector.error(stage, Messages.ModelParser_UnknownStageSection(name))
                    }
                }
            }
        }
        return stage
    }

    public ModelASTWhen parseWhen(Statement statement) {
        def stepsBlock = matchBlockStatement(statement)
        BlockStatement block = asBlock(stepsBlock.body.code)
        ModelASTWhen w = new ModelASTWhen(statement)
        block.statements.each { s ->
            w.conditions.add(parseWhenContent(s))
        }

        return w
    }

    /**
     * Parses a block of code into {@link ModelASTBranch}
     */
    public ModelASTBranch parseBranch(String name, BlockStatement body) {
        def b = new ModelASTBranch(body);
        b.name = name
        body.statements.each { st ->
            b.steps.add(parseStep(st));
        }
        return b;
    }

    /**
     * Parses a block of code into {@link ModelASTOptions}
     */
    public ModelASTOptions parseOptions(Statement stmt) {
        def o = new ModelASTOptions(stmt);
        def m = matchBlockStatement(stmt);
        if (m == null) {
            errorCollector.error(o, Messages.ModelParser_ExpectedBlockFor("options"))
            return o
        } else {
            eachStatement(m.body.code) { s ->
                o.options.add(parseOption(s));
            }
        }
        return o;
    }

    /**
     * Parses a statement into a {@link ModelASTOption}
     */
    public ModelASTOption parseOption(Statement st) {
        ModelASTOption thisOpt = new ModelASTOption(st)
        def mc = matchMethodCall(st);
        if (mc == null) {
            if (st instanceof ExpressionStatement && st.expression instanceof MapExpression) {
                errorCollector.error(thisOpt, Messages.ModelParser_MapNotAllowed(Messages.Parser_Options()))
                return thisOpt
            } else {
                // Not sure of a better way to deal with this - it's a full-on parse-time failure.
                errorCollector.error(thisOpt, Messages.ModelParser_ExpectedOption());
                return thisOpt
            }
        };

        def bs = matchBlockStatement(st);
        if (bs != null) {
            errorCollector.error(thisOpt, Messages.ModelParser_CannotHaveBlocks(Messages.Parser_Options()))
            return thisOpt
        } else {
            ModelASTMethodCall mArgs = parseMethodCall(mc)
            thisOpt.args = mArgs.args
            thisOpt.name = mArgs.name
        }

        return thisOpt
    }

    /**
     * Parses a block of code into {@link ModelASTTriggers}
     */
    public ModelASTTriggers parseTriggers(Statement stmt) {
        def triggers = new ModelASTTriggers(stmt);
        def m = matchBlockStatement(stmt);
        if (m == null) {
            errorCollector.error(triggers, Messages.ModelParser_ExpectedBlockFor("triggers"))
            return triggers
        } else {
            eachStatement(m.body.code) { s ->
                triggers.triggers.add(parseTrigger(s));
            }
        }
        return triggers;
    }

    /**
     * Parses a statement into a {@link ModelASTTrigger}
     */
    public ModelASTTrigger parseTrigger(Statement st) {
        ModelASTTrigger trig = new ModelASTTrigger(st)
        def mc = matchMethodCall(st);
        if (mc == null) {
            if (st instanceof ExpressionStatement && st.expression instanceof MapExpression) {
                errorCollector.error(trig, Messages.ModelParser_MapNotAllowed(Messages.Parser_Triggers()))
                return trig
            } else {
                // Not sure of a better way to deal with this - it's a full-on parse-time failure.
                errorCollector.error(trig, Messages.ModelParser_ExpectedTrigger());
                return trig
            }
        };

        def bs = matchBlockStatement(st);
        if (bs != null) {
            errorCollector.error(trig, Messages.ModelParser_CannotHaveBlocks(Messages.Parser_Triggers()))
            return trig
        } else {
            ModelASTMethodCall mArgs = parseMethodCall(mc)
            trig.args = mArgs.args
            trig.name = mArgs.name
        }

        return trig
    }

    /**
     * Parses a block of code into {@link ModelASTBuildParameters}
     */
    public ModelASTBuildParameters parseBuildParameters(Statement stmt) {
        def bp = new ModelASTBuildParameters(stmt);
        def m = matchBlockStatement(stmt);
        if (m == null) {
            errorCollector.error(bp, Messages.ModelParser_ExpectedBlockFor("parameters"))
            return bp
        } else {
            eachStatement(m.body.code) { s ->
                bp.parameters.add(parseBuildParameter(s));
            }
        }
        return bp;
    }

    /**
     * Parses a statement into a {@link ModelASTBuildParameter}
     */
    public ModelASTBuildParameter parseBuildParameter(Statement st) {
        ModelASTBuildParameter param = new ModelASTBuildParameter(st)
        def mc = matchMethodCall(st);
        if (mc == null) {
            if (st instanceof ExpressionStatement && st.expression instanceof MapExpression) {
                errorCollector.error(param, Messages.ModelParser_MapNotAllowed(Messages.Parser_BuildParameters()))
                return param
            } else {
                // Not sure of a better way to deal with this - it's a full-on parse-time failure.
                 errorCollector.error(param, Messages.ModelParser_ExpectedBuildParameter());
                return param
            }
        };

        def bs = matchBlockStatement(st);
        if (bs != null) {
            errorCollector.error(param, Messages.ModelParser_CannotHaveBlocks(Messages.Parser_BuildParameters()))
            return param
        } else {
            ModelASTMethodCall mArgs = parseMethodCall(mc)
            param.args = mArgs.args
            param.name = mArgs.name
        }

        return param
    }

    public ModelASTMethodCall parseMethodCall(MethodCallExpression expr) {
        ModelASTMethodCall m = new ModelASTMethodCall(expr)
        def methodName = parseMethodName(expr);
        m.name = methodName

        List<Expression> args = ((TupleExpression) expr.arguments).expressions

        args.each { a ->
            def namedArgs = castOrNull(MapExpression, a);
            if (namedArgs != null) {
                namedArgs.mapEntryExpressions.each { e ->
                    // Don't need to check key duplication here because Groovy compilation will do it for us.
                    ModelASTKeyValueOrMethodCallPair keyPair = new ModelASTKeyValueOrMethodCallPair(e)
                    keyPair.key = parseKey(e.keyExpression)
                    if (e.valueExpression instanceof ClosureExpression) {
                        errorCollector.error(keyPair, Messages.ModelParser_MethodCallWithClosure())
                    } else if (e.valueExpression instanceof MethodCallExpression) {
                        keyPair.value = parseMethodCall((MethodCallExpression) e.valueExpression)
                    } else {
                        keyPair.value = parseArgument(e.valueExpression)
                    }
                    m.args << keyPair
                }
            } else if (a instanceof ClosureExpression) {
                errorCollector.error(m, Messages.ModelParser_MethodCallWithClosure())
            } else if (a instanceof MethodCallExpression) {
                m.args << parseMethodCall(a)
            } else {
                m.args << parseArgument(a)
            }
        }

        return m
    }

    public ModelASTEnvironmentValue parseInternalFunctionCall(MethodCallExpression expr) {
        ModelASTInternalFunctionCall m = new ModelASTInternalFunctionCall(expr)
        def methodName = matchMethodName(expr);

        // TODO: post JENKINS-41759, switch to checking if it's a valid function name
        if (methodName == null || methodName != "credentials") {
            return parseArgument(expr)
        } else {
            m.name = methodName
            List<Expression> args = ((TupleExpression) expr.arguments).expressions

            args.each { a ->
                if (!(a instanceof ConstantExpression) && !(a instanceof GStringExpression)) {
                    errorCollector.error(m, Messages.ModelParser_InvalidInternalFunctionArg())
                } else {
                    m.args << parseArgument(a)
                }
            }

            return m
        }
    }

    public ModelASTClosureMap parseClosureMap(ClosureExpression expression) {
        ModelASTClosureMap map = new ModelASTClosureMap(expression)

        eachStatement(expression.code) { s ->
            def mc = matchMethodCall(s);
            if (mc == null) {
                // Not sure of a better way to deal with this - it's a full-on parse-time failure.
                errorCollector.error(map, Messages.ModelParser_ExpectedMapMethod());
            } else {

                def k = parseKey(mc.method);

                List<Expression> args = ((TupleExpression) mc.arguments).expressions
                if (args.isEmpty()) {
                    errorCollector.error(k, Messages.ModelParser_NoArgForMapMethodKey(k.key))
                } else if (args.size() > 1) {
                    errorCollector.error(k, Messages.ModelParser_TooManyArgsForMapMethodKey(k.key))
                } else if (args[0] instanceof ClosureExpression) {
                    map.variables[k] = parseClosureMap((ClosureExpression) args[0])
                } else {
                    map.variables[k] = parseArgument(args[0])
                }
            }
        }

        return map
    }

    /**
     * Parses a statement into a {@link ModelASTStep}
     */
    public ModelASTStep parseStep(Statement st) {
        ModelASTStep thisStep = new ModelASTStep(st)
        def mc = matchMethodCall(st);
        if (mc == null) {
            // Not sure of a better way to deal with this - it's a full-on parse-time failure.
             errorCollector.error(thisStep, Messages.ModelParser_ExpectedStep());
            return thisStep
        };

        def stepName = parseMethodName(mc);
        if (stepName == "script") {
            return parseScriptBlock(st)
        } else if (stepName == "expression") {
            return parseWhenExpression(st)
        }

        List<Expression> args = ((TupleExpression) mc.arguments).expressions

        def bs = matchBlockStatement(st);
        if (bs != null) {
            args = args.subList(0, args.size() - 1)    // cut out the closure argument
            thisStep = new ModelASTTreeStep(st)
            thisStep.name = stepName
            thisStep.args = parseArgumentList(args)
            thisStep.children = eachStatement(bs.body.code) { parseStep(it) }
        } else {
            thisStep.name = stepName
            thisStep.args = populateStepArgumentList(thisStep, parseArgumentList(args))
        }

        return thisStep
    }

    /**
     * Parses a statement into a {@link ModelASTWhenContent}
     */
    public ModelASTWhenContent parseWhenContent(Statement st) {
        ModelASTWhenCondition condition = new ModelASTWhenCondition(st)
        def mc = matchMethodCall(st);
        if (mc == null) {
            // Not sure of a better way to deal with this - it's a full-on parse-time failure.
            errorCollector.error(condition, Messages.ModelParser_ExpectedStep());
            return condition
        };

        def stepName = parseMethodName(mc);
        if (stepName == "expression") {
            return parseWhenExpression(st)
        }

        List<Expression> args = ((TupleExpression) mc.arguments).expressions

        def bs = matchBlockStatement(st);
        condition.name = stepName
        if (bs != null) {
            args = args.subList(0, args.size() - 1)    // cut out the closure argument
            if (!args.isEmpty()) {
                condition.args = parseArgumentList(args)
            }
            condition.children = eachStatement(bs.body.code) { parseWhenContent(it) }
        } else {
            condition.args = parseArgumentList(args)
        }

        return condition
    }


    private ModelASTArgumentList populateStepArgumentList(final ModelASTStep step, final ModelASTArgumentList origArgs) {
        if (Jenkins.getInstance() != null && origArgs instanceof ModelASTSingleArgument) {
            ModelASTValue singleArgValue = ((ModelASTSingleArgument)origArgs).value
            ModelASTNamedArgumentList namedArgs = new ModelASTNamedArgumentList(origArgs.sourceLocation)
            Descriptor<? extends Describable> desc = lookup.lookupStepFirstThenFunction(step.name)
            DescribableModel<? extends Describable> model = lookup.modelForStepFirstThenFunction(step.name)

            if (model != null) {
                DescribableParameter p = model.soleRequiredParameter

                if (p != null && !lookup.stepTakesClosure(desc)) {
                    ModelASTKey paramKey = new ModelASTKey(step.sourceLocation)
                    paramKey.key = p.name
                    namedArgs.arguments.put(paramKey, singleArgValue)

                    return namedArgs
                }
            }
        }

        return origArgs
    }

    public ModelASTWhenExpression parseWhenExpression(Statement st) {
        return parseCodeBlockInternal(st, new ModelASTWhenExpression(st), "When")
    }

    /**
     * Parses a statement into a {@link ModelASTScriptBlock}
     */
    public ModelASTScriptBlock parseScriptBlock(Statement st) {
        return parseCodeBlockInternal(st, new ModelASTScriptBlock(st), "Script")
    }

    private <T extends AbstractModelASTCodeBlock> T parseCodeBlockInternal(Statement st, T scriptBlock, String pronoun) {
        // TODO: Probably error out for cases with parameters?
        def bs = matchBlockStatement(st);
        if (bs != null) {
            ModelASTNamedArgumentList groovyBlock = new ModelASTNamedArgumentList(bs.body)
            ModelASTKey key = new ModelASTKey(null)
            key.key = "scriptBlock"
            groovyBlock.arguments.put(key, ModelASTValue.fromConstant(getSourceText(bs.body.code),
                bs.body.code))
            scriptBlock.args = groovyBlock
        } else {
            errorCollector.error(scriptBlock, Messages.ModelParser_StepWithoutBlock(pronoun))
        }

        return scriptBlock
    }

    /**
     * Parses a statement into a {@link ModelASTAgent}
     */
    public @Nonnull ModelASTAgent parseAgent(Statement st) {
        ModelASTAgent agent = new ModelASTAgent(st)
        def m = matchBlockStatement(st);
        def mc = matchMethodCall(st);
        if (m==null) {
            if (mc == null) {
                // Not sure of a better way to deal with this - it's a full-on parse-time failure.
                errorCollector.error(agent, Messages.ModelParser_ExpectedAgent())
            } else {
                List<Expression> args = ((TupleExpression) mc.arguments).expressions
                if (args.isEmpty()) {
                    errorCollector.error(agent, Messages.ModelParser_NoArgForAgent())
                } else if (args.size() > 1) {
                    errorCollector.error(agent, Messages.ModelParser_InvalidAgent())
                } else {
                    def agentCode = parseKey(args[0])
                    if (!(agentCode.key in DeclarativeAgentDescriptor.zeroArgModels().keySet())) {
                        errorCollector.error(agent, Messages.ModelParser_InvalidAgent())
                    } else {
                        agent.agentType = agentCode
                    }
                }
            }
        } else {
            def block = asBlock(m.body.code)
            if (block.statements.isEmpty()) {
                errorCollector.error(agent, Messages.ModelParser_ExpectedAgent())
            } else if (block.statements.size() > 1) {
                errorCollector.error(agent, Messages.ModelParser_OneAgentMax())
            } else {
                def typeMeth = matchMethodCall(block.statements[0])
                if (typeMeth == null) {
                    errorCollector.error(agent, Messages.ModelParser_ExpectedAgent())
                } else {
                    agent.agentType = parseKey(typeMeth.method)
                    ModelASTClosureMap parsed = parseClosureMap(m.body)
                    agent.variables = parsed.variables.get(agent.agentType)

                    // HACK FOR JENKINS-41118 to switch to "node" rather than "label" when multiple variable are set.
                    if (agent.agentType.key == "label" && agent.variables instanceof ModelASTClosureMap) {
                        agent.agentType.key = "node"
                    }
                }
            }
        }

        return agent
    }

    public @Nonnull ModelASTPostBuild parsePostBuild(Statement stmt) {
        def r = new ModelASTPostBuild(stmt);

        return parseBuildConditionResponder(stmt, r);
    }

    public @Nonnull ModelASTPostStage parsePostStage(Statement stmt) {
        def r = new ModelASTPostStage(stmt);

        return parseBuildConditionResponder(stmt, r);
    }

    @Nonnull
    public <R extends ModelASTBuildConditionsContainer> R parseBuildConditionResponder(Statement stmt, R responder) {
        def m = matchBlockStatement(stmt);

        if (m==null) {
            errorCollector.error(responder, Messages.ModelParser_ExpectedBlock());
        } else {
            eachStatement(m.body.code) {
                ModelASTBuildCondition bc = parseBuildCondition(it)
                if (bc.condition != null && bc.branch != null) {
                    responder.conditions.add(bc);
                }
            }
        }
        return responder;
    }

    public @Nonnull ModelASTBuildCondition parseBuildCondition(Statement st) {
        ModelASTBuildCondition b = new ModelASTBuildCondition(st)
        def m = matchBlockStatement(st);
        if (m == null) {
            errorCollector.error(b, Messages.ModelParser_InvalidBuildCondition(BuildCondition.getOrderedConditionNames()))
        } else {
            b.branch = parseBranch("default", asBlock(m.body.code))

            b.condition = m.methodName
        }

        return b
    }

    private ModelASTKey parseKey(Expression e) {
        ModelASTKey key = new ModelASTKey(e)
        key.setKey(parseStringLiteral(e))

        return key
    }

    private ModelASTArgumentList parseArgumentList(List<Expression> args) {
        switch (args.size()) {
        case 0:
            return new ModelASTNamedArgumentList(null);  // no arguments
        case 1:
            def namedArgs = castOrNull(MapExpression, args[0]);
            // Special casing for legacy meta-step syntax, i.e., "[$class: 'Foo', arg1: 'something', ...]" - need to
            // treat that as a single argument but still handle the more standard "foo(arg1: 'something', ...)" case.
            if (namedArgs!=null && !namedArgs.mapEntryExpressions.any { parseKey(it.keyExpression)?.key?.equals('$class') }) {
                def m = new ModelASTNamedArgumentList(args[0]);
                namedArgs.mapEntryExpressions.each { e ->
                    // Don't need to check key duplication here because Groovy compilation will do it for us.
                    m.arguments[parseKey(e.keyExpression)] = parseArgument(e.valueExpression)
                }
                return m;
            } else {
                ModelASTSingleArgument singleArg = new ModelASTSingleArgument(args[0])
                singleArg.value = parseArgument(args[0])
                return singleArg
            }
        default:
            ModelASTPositionalArgumentList l = new ModelASTPositionalArgumentList(args[0]);
            args.each { e ->
                l.arguments.add(parseArgument(e))
            }
            return l
        }
    }

    /**
     * Parse the given expression as an argument to step, etc.
     */
    protected ModelASTValue parseArgument(Expression e) {
        if (e instanceof ConstantExpression) {
            return ModelASTValue.fromConstant(e.value, e)
        }
        if (e instanceof GStringExpression) {
            String rawSrc = getSourceText(e)
            return ModelASTValue.fromGString(rawSrc, e)
        }
        if (e instanceof MapExpression) {
            return ModelASTValue.fromGString(getSourceText(e), e)
        }
        if (e instanceof VariableExpression) {
            if (e.name in DeclarativeAgentDescriptor.zeroArgModels().keySet()) {
                return ModelASTValue.fromConstant(e.name, e)
            }
        }

        // for other composite expressions, treat it as in-place GString
        return ModelASTValue.fromGString("\${"+getSourceText(e)+"}", e)
    }

    protected String parseStringLiteral(Expression exp) {
        def s = matchStringLiteral(exp)
        if (s==null) {
            errorCollector.error(ModelASTValue.fromConstant(null, exp), Messages.ModelParser_ExpectedStringLiteral())
        }
        return s?:"error";
    }

    @CheckForNull String matchStringLiteral(Expression exp) {
        if (exp instanceof ConstantExpression) {
            return castOrNull(String,exp.value);
        } else if (exp instanceof VariableExpression) {
            return castOrNull(String,exp.name);
        }
        return null;
    }

    /**
     * Works like a regular Java cast, except if the value doesn't match the type, return null
     * instead of throwing an exception.
     */
    public <X> X castOrNull(Class<X> type, Object value) {
        if (type.isInstance(value))
            return type.cast(value);
        return null;
    }

    /**
     * Obtains the source text of the given {@link org.codehaus.groovy.ast.ASTNode}.
     */
    String getSourceText(ASTNode n) {
        return Utils.getSourceTextForASTNode(n, sourceUnit)
    }

    /**
     * Special-casing of {@link #getSourceText(ASTNode)} for dealing with particular quirks of binary expressions.
     */
    String getSourceText(BinaryExpression e) {
        return getSourceText(e.leftExpression) + e.operation.getText() +
            getSourceText(e.rightExpression)
    }

    protected String parseMethodName(MethodCallExpression exp) {
        def s = matchMethodName(exp)
        if (s==null) {
            if (exp.objectExpression instanceof VariableExpression &&
                !((VariableExpression)exp.objectExpression).isThisExpression()) {
                errorCollector?.error(ModelASTValue.fromConstant(null, exp), Messages.ModelParser_ObjectMethodCall())
            } else {
                errorCollector?.error(ModelASTValue.fromConstant(null, exp), Messages.ModelParser_ExpectedSymbol())
            }
            s = "error";
        }
        return s;
    }

    /**
     * Attempts to match a statement as {@link ParallelMatch} or return null.
     */
    public @CheckForNull ParallelMatch matchParallel(Statement st) {
        def whole = matchMethodCall(st);
        if (whole!=null) {
            def methodName = matchMethodName(whole);
            if ("parallel".equals(methodName)) {
                // beyond this point, if there's mismatch from the expectation we'll throw a problem, instead of returning null

                def args = (TupleExpression)whole.arguments; // list of arguments. in this case it should be just one
                int sz = args.expressions.size();
                Boolean failFast = null
                Map<String,ClosureExpression> parallelArgs = new LinkedHashMap<>()
                if (sz==1) {
                    def branches = castOrNull(NamedArgumentListExpression, args.getExpression(sz - 1));
                    if (branches!=null) {
                        for (MapEntryExpression e : branches.mapEntryExpressions) {
                            String keyName = matchStringLiteral(e.keyExpression)
                            if (keyName != null && keyName.equals("failFast")) {
                                ConstantExpression exp = castOrNull(ConstantExpression.class, e.valueExpression)
                                if (exp == null || !(exp.value instanceof Boolean)) {
                                    errorCollector.error(new ModelASTKey(e.keyExpression),
                                        Messages.ModelParser_ExpectedFailFast())
                                } else {
                                    failFast = exp.value
                                }
                            } else {
                                ClosureExpression value = castOrNull(ClosureExpression, e.valueExpression);
                                if (value == null) {
                                    errorCollector.error(new ModelASTKey(e.keyExpression),
                                        Messages.ModelParser_ExpectedClosureOrFailFast())
                                } else {
                                    parallelArgs[parseStringLiteral(e.keyExpression)] = value;
                                }
                            }
                        }
                    }
                }
                return new ParallelMatch(whole, parallelArgs, failFast);
            }
        }

        return null;
    }

    public static final boolean AST_DEBUG_LOGGING = SystemProperties.getBoolean(ModelParser.class.getName()+".astDebugLogging") ||
        SystemProperties.getBoolean("hudson.hpi.run")

    private static final Logger LOGGER = Logger.getLogger(ModelParser.class.getName())

    static void astDebugLog(Closure<String> c) {
        if (AST_DEBUG_LOGGING) {
            try {
                LOGGER.log(Level.WARNING, c.call())
            } catch (Exception e) {
                LOGGER.log(Level.WARNING, "Error evaluating debug closure: ${e}")
            }
        }
    }
}<|MERGE_RESOLUTION|>--- conflicted
+++ resolved
@@ -87,9 +87,6 @@
 
     private final DescriptorLookupCache lookup
 
-<<<<<<< HEAD
-    public ModelParser(SourceUnit sourceUnit, FlowExecution execution = null) {
-=======
     private final Run<?,?> build;
 
     public ModelParser(SourceUnit sourceUnit) {
@@ -97,7 +94,6 @@
     }
 
     public ModelParser(SourceUnit sourceUnit, @CheckForNull FlowExecution execution) {
->>>>>>> e2f89933
         this.sourceUnit = sourceUnit;
         this.errorCollector = new SourceUnitErrorCollector(sourceUnit)
         this.validator = new ModelValidatorImpl(errorCollector, execution)
