/*
 * The MIT License
 *
 * Copyright (c) 2016, CloudBees, Inc.
 *
 * Permission is hereby granted, free of charge, to any person obtaining a copy
 * of this software and associated documentation files (the "Software"), to deal
 * in the Software without restriction, including without limitation the rights
 * to use, copy, modify, merge, publish, distribute, sublicense, and/or sell
 * copies of the Software, and to permit persons to whom the Software is
 * furnished to do so, subject to the following conditions:
 *
 * The above copyright notice and this permission notice shall be included in
 * all copies or substantial portions of the Software.
 *
 * THE SOFTWARE IS PROVIDED "AS IS", WITHOUT WARRANTY OF ANY KIND, EXPRESS OR
 * IMPLIED, INCLUDING BUT NOT LIMITED TO THE WARRANTIES OF MERCHANTABILITY,
 * FITNESS FOR A PARTICULAR PURPOSE AND NONINFRINGEMENT. IN NO EVENT SHALL THE
 * AUTHORS OR COPYRIGHT HOLDERS BE LIABLE FOR ANY CLAIM, DAMAGES OR OTHER
 * LIABILITY, WHETHER IN AN ACTION OF CONTRACT, TORT OR OTHERWISE, ARISING FROM,
 * OUT OF OR IN CONNECTION WITH THE SOFTWARE OR THE USE OR OTHER DEALINGS IN
 * THE SOFTWARE.
 */
package org.jenkinsci.plugins.pipeline.modeldefinition.validator

import edu.umd.cs.findbugs.annotations.SuppressFBWarnings
import groovy.transform.EqualsAndHashCode
import groovy.transform.ToString
import hudson.model.Describable
import hudson.model.Descriptor
import hudson.tools.ToolDescriptor
import hudson.tools.ToolInstallation
import hudson.util.EditDistance
import jenkins.model.Jenkins
import org.codehaus.groovy.runtime.ScriptBytecodeAdapter
import org.jenkinsci.plugins.pipeline.modeldefinition.DescriptorLookupCache
import org.jenkinsci.plugins.pipeline.modeldefinition.Messages
import org.jenkinsci.plugins.pipeline.modeldefinition.Utils
import org.jenkinsci.plugins.pipeline.modeldefinition.agent.DeclarativeAgentDescriptor
import org.jenkinsci.plugins.pipeline.modeldefinition.ast.*
import org.jenkinsci.plugins.pipeline.modeldefinition.model.BuildCondition
import org.jenkinsci.plugins.pipeline.modeldefinition.model.Options
import org.jenkinsci.plugins.pipeline.modeldefinition.model.Parameters
import org.jenkinsci.plugins.pipeline.modeldefinition.model.Tools
import org.jenkinsci.plugins.pipeline.modeldefinition.model.Triggers
import org.jenkinsci.plugins.pipeline.modeldefinition.when.DeclarativeStageConditional
import org.jenkinsci.plugins.pipeline.modeldefinition.when.DeclarativeStageConditionalDescriptor
import org.jenkinsci.plugins.structs.SymbolLookup
import org.jenkinsci.plugins.structs.describable.DescribableModel
import org.jenkinsci.plugins.structs.describable.DescribableParameter
import org.jenkinsci.plugins.workflow.flow.FlowExecution

import javax.annotation.Nonnull

/**
 * Class for validating various AST elements. Contains the error collector as well as caches for steps, models, etc.
 *
 * @author Andrew Bayer
 */
@ToString
@EqualsAndHashCode
@SuppressFBWarnings(value = "SE_NO_SERIALVERSIONID")
class ModelValidatorImpl implements ModelValidator {

    private final ErrorCollector errorCollector
    private transient DescriptorLookupCache lookup
    private transient FlowExecution execution

    public ModelValidatorImpl(ErrorCollector e, FlowExecution execution = null) {
        this.errorCollector = e
        this.execution = execution
        this.lookup = DescriptorLookupCache.getPublicCache()
    }

<<<<<<< HEAD
    public DescriptorLookupCache getLookup() {
        return lookup
    }

    private FlowExecution getExecution() {
        return execution
    }

=======
>>>>>>> e2f89933
    public boolean validateElement(@Nonnull ModelASTPostBuild postBuild) {
        // post specific validation
        return validateFromContributors(postBuild, true)
    }

    public boolean validateElement(@Nonnull ModelASTPostStage post) {
        // post stage specific validation
        return validateFromContributors(post, true)
    }

    public boolean validateElement(@Nonnull ModelASTBuildConditionsContainer post) {
        boolean valid = true

        if (post.conditions.isEmpty()) {
            errorCollector.error(post, Messages.ModelValidatorImpl_EmptySection(post.getName()))
            valid = false
        }

        def conditionNames = post.conditions.collect { c ->
            c.condition
        }

        conditionNames.findAll { conditionNames.count(it) > 1 }.unique().each { sn ->
            errorCollector.error(post, Messages.ModelValidatorImpl_DuplicateBuildCondition(sn))
            valid = false
        }

        return validateFromContributors(post, valid)
    }

    public boolean validateElement(@Nonnull ModelASTBuildCondition buildCondition) {
        boolean valid = true

        // Only do the symbol lookup if we have a Jenkins instance and condition/branch aren't null. That only happens
        // when there's a failure at parse-time.
        if (Jenkins.getInstance() != null && buildCondition.condition != null && buildCondition.branch != null) {
            if (SymbolLookup.get().find(BuildCondition.class, buildCondition.condition) == null) {
                errorCollector.error(buildCondition,
                    Messages.ModelValidatorImpl_InvalidBuildCondition(buildCondition.condition, BuildCondition.getOrderedConditionNames()))
                valid = false
            }
        }

        return validateFromContributors(buildCondition, valid)
    }

    public boolean validateElement(@Nonnull ModelASTEnvironment env) {
        boolean valid = true

        if (env.variables.isEmpty()) {
            errorCollector.error(env, Messages.ModelValidatorImpl_NoEnvVars())
            valid = false
        }
        env.variables.each { k, v ->
            if (!Utils.validEnvIdentifier(k.key)) {
                errorCollector.error(k, Messages.ModelValidatorImpl_InvalidIdentifierInEnv(k.key))
                valid = false
            }
        }

        return validateFromContributors(env, valid)
    }

    public boolean validateElement(@Nonnull ModelASTInternalFunctionCall call) {
        // TODO: Make this real validation when JENKINS-41759 lands
        return validateFromContributors(call, true)
    }

    public boolean validateElement(@Nonnull ModelASTTools t) {
        boolean valid = true

        if (t.tools.isEmpty()) {
            errorCollector.error(t, Messages.ModelValidatorImpl_NoTools())
            valid = false
        }

        t.tools.each { k, v ->
            if (Tools.typeForKey(k.key) == null) {
                errorCollector.error(k, Messages.ModelValidatorImpl_InvalidSectionType("tool", k.key, Tools.getAllowedToolTypes().keySet()))
                valid = false
            } else {
                // Don't bother checking whether the tool exists in this Jenkins master if we know it isn't an allowed tool type.

                // Can't do tools validation without a Jenkins instance, so move on if that's not available.
                if (Jenkins.getInstance() != null) {
                    // Not bothering with a null check here since we could only get this far if the ToolDescriptor's available in the first place.
                    ToolDescriptor desc = ToolInstallation.all().find { it.getId().equals(Tools.typeForKey(k.key)) }
                    def installer = desc.getInstallations().find { it.name.equals((String) v.value) }
                    if (installer == null) {
                        String possible = EditDistance.findNearest((String) v.value, desc.getInstallations().collect { it.name })
                        errorCollector.error(v, Messages.ModelValidatorImpl_NoToolVersion(k.key, v.value, possible))
                        valid = false
                    }
                }
            }
        }

        return validateFromContributors(t, valid)
    }

    public boolean validateElement(ModelASTWhen when) {
        boolean valid = true
        if (when.conditions.isEmpty()) {
            errorCollector.error(when, Messages.ModelValidatorImpl_EmptyWhen())
            valid = false
        }

        return validateFromContributors(when, valid)
    }

    public boolean validateElement(ModelASTLibraries libraries) {
        boolean valid = true

        if (libraries.libs.isEmpty()) {
            errorCollector.error(libraries, Messages.ModelValidatorImpl_EmptySection("libraries"))
            valid = false
        } else {
            libraries.libs.each { l ->
                // TODO: Decide what validation, if any, we want to do for library identifiers.
            }
        }

        return validateFromContributors(libraries, valid)
    }

    public boolean validateElement(ModelASTWhenCondition condition) {
        boolean valid = true
        def allNames = DeclarativeStageConditionalDescriptor.allNames()

        if (!(condition.name in allNames)) {
            errorCollector.error(condition, Messages.ModelValidatorImpl_UnknownWhenConditional(condition.name, allNames.join(", ")))
            valid = false
        } else {
            DescribableModel<? extends DeclarativeStageConditional> model =
                DeclarativeStageConditionalDescriptor.describableModels.get(condition.name)

            DeclarativeStageConditionalDescriptor desc = DeclarativeStageConditionalDescriptor.byName(condition.name)

            if (desc.getAllowedChildrenCount() != 0) {
                if (condition.args != null) {
                    errorCollector.error(condition, Messages.ModelValidatorImpl_NestedWhenNoArgs(condition.name))
                    valid = false
                } else if (desc.getAllowedChildrenCount() < 0) {
                    if (condition.children.isEmpty()) {
                        errorCollector.error(condition, Messages.ModelValidatorImpl_NestedWhenWithoutChildren(condition.name))
                        valid = false
                    }
                } else if (condition.children.size() != desc.getAllowedChildrenCount()) {
                    errorCollector.error(condition, Messages.ModelValidatorImpl_NestedWhenWrongChildrenCount(condition.name, desc.getAllowedChildrenCount()))
                    valid = false
                } else {
                    condition.children.each { c ->
                        if (!c.validate(this)) {
                            valid = false
                        }
                    }
                }
            } else {
                if (!condition.children.isEmpty()) {
                    errorCollector.error(condition, Messages.ModelValidatorImpl_NoNestedWhenAllowed(condition.name))
                    valid = false
                } else {
                    valid = validateDescribable(condition, condition.name, condition.args, model, false)
                }
            }
        }

        return validateFromContributors(condition, valid)
    }

    private boolean isValidStepParameter(DescribableModel<? extends Describable> model,
                                         String key,
                                         ModelASTElement keyElement) {
        def p = model?.getParameter(key);
        if (p == null) {
            String possible = EditDistance.findNearest(key, model.getParameters().collect {
                it.name
            })
            errorCollector.error(keyElement, Messages.ModelValidatorImpl_InvalidStepParameter(key, possible))
            return false
        }
        return true
    }

    private boolean validateDescribable(ModelASTElement element, String name,
                                        ModelASTArgumentList args,
                                        DescribableModel<? extends Describable> model,
                                        boolean takesClosure = false) {
        boolean valid = true

        if (args instanceof ModelASTNamedArgumentList) {
            ModelASTNamedArgumentList argList = (ModelASTNamedArgumentList) args

            boolean soleDescribableMap = false

            argList.arguments.each { k, v ->
                // Check if there is a sole required parameter and it's describable
                if (model.getParameter(k.key) == null &&
                    model?.soleRequiredParameter != null &&
                    Describable.class.isAssignableFrom(model.soleRequiredParameter.erasedType)) {
                    // Check if the argument list validates as that describable. If it does, note that so
                    // we can proceed.
                    soleDescribableMap = true
                    valid = validateDescribable(element, model.soleRequiredParameter.name, argList,
                        new DescribableModel<>(model.soleRequiredParameter.erasedType))
                    // Note - this return is to break out of the .each loop only
                    return
                }

                if (!isValidStepParameter(model, k.key, k)) {
                    valid = false
                    // Note - this return is to break out of the .each loop only
                    return
                }

                def p = model.getParameter(k.key);

                ModelASTKey validateKey = k

                // Check if this is the only required parameter and if so, validate it without the key.
                if (argList.getArguments().size() == 1) {
                    // If we can lookup the model for this step or function...
                    if (model != null &&
                        model.soleRequiredParameter != null &&
                        model.soleRequiredParameter == p &&
                        !takesClosure) {
                        validateKey = null
                    }
                }

                if (!validateParameterType(v, p.erasedType, validateKey)) {
                    valid = false
                }
            }
            // Only check for required parameters if we're valid up to this point and we haven't already processed
            // a sole describable map
            if (valid && !soleDescribableMap) {
                model.parameters.each { p ->
                    if (p.isRequired() && !argList.containsKeyName(p.name)) {
                        errorCollector.error(element, Messages.ModelValidatorImpl_MissingRequiredStepParameter(p.name))
                        valid = false
                    }
                }
            }
        } else if (args instanceof ModelASTPositionalArgumentList) {
            errorCollector.error(element, Messages.ModelValidatorImpl_TooManyUnnamedParameters(name))
            valid = false
        } else {
            assert args instanceof ModelASTSingleArgument;
            ModelASTSingleArgument arg = (ModelASTSingleArgument) args;

            def p = model.soleRequiredParameter;
            if (p == null && !takesClosure) {
                errorCollector.error(element, Messages.ModelValidatorImpl_NotSingleRequiredParameter())
                valid = false
            } else {
                Class erasedType = p?.erasedType
                def v = arg.value;

                if (!validateParameterType(v, erasedType)) {
                    valid = false
                }
            }

        }

        return valid
    }

    private boolean validateStep(ModelASTStep step, DescribableModel<? extends Describable> model, Descriptor desc) {

        if (step instanceof AbstractModelASTCodeBlock) {
            // No validation needed for code blocks like expression and script
            return true
        } else {
            return validateDescribable(step, step.name, step.args, model, lookup.stepTakesClosure(desc))
        }
    }

    public boolean validateElement(@Nonnull ModelASTStep step) {
        boolean valid = true

        // We can't do step validation without a Jenkins instance, so move on.
        // Also, special casing of parallel due to it not having a DataBoundConstructor.
        if (Jenkins.getInstance() != null && step.name != "parallel") {
            Descriptor desc = lookup.lookupStepFirstThenFunction(step.name)
            DescribableModel<? extends Describable> model = lookup.modelForStepFirstThenFunction(step.name)

            if (model != null) {
                valid = validateStep(step, model, desc)
            }
        }

        return validateFromContributors(step, valid)
    }

    public boolean validateElement(@Nonnull ModelASTMethodCall meth) {
        boolean valid = true

        if (Jenkins.getInstance() != null) {
            Descriptor desc = lookup.lookupFunctionFirstThenStep(meth.name)
            DescribableModel<? extends Describable> model
            if (desc != null) {
                model = lookup.modelForFunctionFirstThenStep(meth.name)
            }

            if (model != null) {
                if (meth.args.any { it instanceof ModelASTKeyValueOrMethodCallPair }) {
                    meth.args.each { a ->
                        if (!(a instanceof ModelASTKeyValueOrMethodCallPair)) {
                            errorCollector.error(meth, Messages.ModelValidatorImpl_MixedNamedAndUnnamedParameters())
                            return
                        }
                        ModelASTKeyValueOrMethodCallPair kvm = (ModelASTKeyValueOrMethodCallPair) a

                        if (!isValidStepParameter(model, kvm.key.key, kvm.key)) {
                            valid = false
                            return
                        }

                        def p = model.getParameter(kvm.key.key);

                        if (kvm.value instanceof ModelASTMethodCall) {
                            valid = validateElement((ModelASTMethodCall) kvm.value)
                        } else {
                            if (!validateParameterType((ModelASTValue) kvm.value, p.erasedType, kvm.key)) {
                                valid = false
                            }
                        }
                    }
                } else if (meth.args.size() > 1) {
                    errorCollector.error(meth, Messages.ModelValidatorImpl_TooManyUnnamedParameters(meth.name))
                    valid = false
                } else {
                    // TODO: Rewrite this to just handle the single argument case.
                    List<DescribableParameter> requiredParams = model.parameters.findAll { it.isRequired() }

                    if (requiredParams.size() != meth.args.size()) {
                        // NOTE: This is a specialized hack for allowing single-required-Boolean-parameter constructors
                        // to be called like "foo()", Groovy-style, passing null as the parameter value. Added for
                        // JENKINS-41391, may need to be revisited in the future.
                        if (!(requiredParams.size() == 1 &&
                            meth.args.isEmpty() &&
                            requiredParams.get(0).erasedType == Boolean.class)) {
                            errorCollector.error(meth, Messages.ModelValidatorImpl_WrongNumberOfStepParameters(meth.name, requiredParams.size(), meth.args.size()))
                            valid = false
                        }
                    } else {
                        requiredParams.eachWithIndex { DescribableParameter entry, int i ->
                            def argVal = meth.args.get(i)
                            if (argVal instanceof ModelASTMethodCall) {
                                valid = validateElement((ModelASTMethodCall) argVal)
                            } else {
                                if (!validateParameterType((ModelASTValue) argVal, entry.erasedType)) {
                                    valid = false
                                }
                            }
                        }
                    }
                }
            }
        }
        return validateFromContributors(meth, valid)
    }

    public boolean validateElement(@Nonnull ModelASTOptions opts) {
        boolean valid = true
        if (opts.options.isEmpty()) {
            errorCollector.error(opts, Messages.ModelValidatorImpl_EmptySection("options"))
            valid = false
        } else {
            def optionNames = opts.options.collect { it.name }
            optionNames.findAll { optionNames.count(it) > 1 }.unique().each { bn ->
                errorCollector.error(opts, Messages.ModelValidatorImpl_DuplicateOptionName(bn))
                valid = false
            }
        }

        return validateFromContributors(opts, valid)
    }

    public boolean validateElement(@Nonnull ModelASTTrigger trig) {
        boolean valid = true
        if (trig.name == null) {
            // This means that we failed at compilation time so can move on.
        }
        // We can't do trigger validation without a Jenkins instance, so move on.
        else if (Triggers.typeForKey(trig.name) == null) {
            errorCollector.error(trig,
                Messages.ModelValidatorImpl_InvalidSectionType("trigger", trig.name, Triggers.getAllowedTriggerTypes().keySet()))
            valid = false
        } else if (trig.args.any { it instanceof ModelASTKeyValueOrMethodCallPair }
            && !trig.args.every { it instanceof ModelASTKeyValueOrMethodCallPair }) {
            errorCollector.error(trig, Messages.ModelValidatorImpl_MixedNamedAndUnnamedParameters())
            valid = false
        }
        return validateFromContributors(trig, valid)
    }

    public boolean validateElement(@Nonnull ModelASTTriggers triggers) {
        boolean valid = true
        if (triggers.triggers.isEmpty()) {
            errorCollector.error(triggers, Messages.ModelValidatorImpl_EmptySection("triggers"))
            valid = false
        } else {
            def triggerNames = triggers.triggers.collect { it.name }
            triggerNames.findAll { triggerNames.count(it) > 1 }.unique().each { bn ->
                errorCollector.error(triggers, Messages.ModelValidatorImpl_DuplicateTriggerName(bn))
                valid = false
            }
        }

        return validateFromContributors(triggers, valid)
    }

    public boolean validateElement(@Nonnull ModelASTBuildParameter param) {
        boolean valid = true

        if (param.name == null) {
            // Validation failed at compilation time - avoid redundant errors here.
        }
        // We can't do parameter validation without a Jenkins instance, so move on.
        else if (Parameters.typeForKey(param.name) == null) {
            errorCollector.error(param,
                Messages.ModelValidatorImpl_InvalidSectionType("parameter", param.name, Parameters.getAllowedParameterTypes().keySet()))
            valid = false
        } else if (param.args.any { it instanceof ModelASTKeyValueOrMethodCallPair }
            && !param.args.every { it instanceof ModelASTKeyValueOrMethodCallPair }) {
            errorCollector.error(param, Messages.ModelValidatorImpl_MixedNamedAndUnnamedParameters())
            valid = false
        }
        return validateFromContributors(param, valid)
    }

    public boolean validateElement(@Nonnull ModelASTBuildParameters params) {
        boolean valid = true
        if (params.parameters.isEmpty()) {
            errorCollector.error(params, Messages.ModelValidatorImpl_EmptySection("parameters"))
            valid = false
        }

        return validateFromContributors(params, valid)
    }

    public boolean validateElement(@Nonnull ModelASTOption opt) {
        boolean valid = true

        if (opt.name == null) {
            // Validation failed at compilation time so move on.
        } else if (Options.typeForKey(opt.name) == null) {
            errorCollector.error(opt,
                Messages.ModelValidatorImpl_InvalidSectionType("option", opt.name, Options.getAllowedOptionTypes().keySet()))
            valid = false
        } else if (opt.args.any { it instanceof ModelASTKeyValueOrMethodCallPair }
            && !opt.args.every { it instanceof ModelASTKeyValueOrMethodCallPair }) {
            errorCollector.error(opt, Messages.ModelValidatorImpl_MixedNamedAndUnnamedParameters())
            valid = false
        }
        return validateFromContributors(opt, valid)
    }

    private boolean validateParameterType(ModelASTValue v, Class erasedType, ModelASTKey k = null) {
        if (v.isLiteral()) {
            try {
                // Converting amongst boolean, string and int at runtime doesn't work, but does pass castToType. So.
                if ((erasedType.equals(String.class) && (v.value instanceof Integer || v.value instanceof Boolean)) ||
                    (erasedType.equals(int.class) && (v.value instanceof String || v.value instanceof Boolean))) {
                    throw new RuntimeException("Ignore")
                }
                ScriptBytecodeAdapter.castToType(v.value, erasedType);
            } catch (Exception e) {
                if (k != null) {
                    errorCollector.error(v, Messages.ModelValidatorImpl_InvalidParameterType(erasedType, k.key, v.value.toString(),
                        v.value.getClass()))
                } else {
                    errorCollector.error(v, Messages.ModelValidatorImpl_InvalidUnnamedParameterType(erasedType, v.value.toString(),
                    v.value.getClass()))
                }
                return false
            }
        }
        return true
    }

    public boolean validateElement(@Nonnull ModelASTBranch branch) {
        boolean valid = true

        if (branch.steps.isEmpty()) {
            errorCollector.error(branch, Messages.ModelValidatorImpl_NoSteps())
            valid = false
        }

        return validateFromContributors(branch, valid)
    }

    public boolean validateElement(@Nonnull ModelASTPipelineDef pipelineDef) {
        boolean valid = true

        if (pipelineDef.stages == null) {
            errorCollector.error(pipelineDef, Messages.ModelValidatorImpl_RequiredSection("stages"))
            valid = false
        }

        if (pipelineDef.agent == null) {
            errorCollector.error(pipelineDef, Messages.ModelValidatorImpl_RequiredSection("agent"))
        }
        return validateFromContributors(pipelineDef, valid)
    }

    public boolean validateElement(@Nonnull ModelASTStage stage, boolean isNested) {
        boolean valid = true
        if (isNested && (stage.branches.size() > 1 || stage.parallel != null)) {
            ModelASTElement errorElement
            if (stage.parallel != null) {
                errorElement = stage.parallel
            } else {
                errorElement = stage.branches.first()
            }
            errorCollector.error(errorElement, Messages.ModelValidatorImpl_NoNestedWithinNestedStages())
            valid = false
        } else if (!stage.branches.isEmpty() && stage.parallel != null) {
            errorCollector.error(stage, Messages.ModelValidatorImpl_BothStagesAndSteps(stage.name))
            valid = false
        } else if (stage.branches.isEmpty() && stage.parallel == null) {
            errorCollector.error(stage, Messages.ModelValidatorImpl_NothingForStage(stage.name))
            valid = false
        } else if (stage.parallel != null) {
            if (stage.agent != null) {
                errorCollector.error(stage.agent, Messages.ModelValidatorImpl_AgentInNestedStages(stage.name))
                valid = false
            }
            if (stage.tools != null) {
                errorCollector.error(stage.tools, Messages.ModelValidatorImpl_ToolsInNestedStages(stage.name))
                valid = false
            }
        } else {
            def branchNames = stage.branches.collect { it.name }
            branchNames.findAll { branchNames.count(it) > 1 }.unique().each { bn ->
                errorCollector.error(stage, Messages.ModelValidatorImpl_DuplicateParallelName(bn))
                valid = false
            }
        }

        return validateFromContributors(stage, valid, isNested)
    }

    public boolean validateElement(@Nonnull ModelASTStages stages) {
        boolean valid = true

        if (stages.stages.isEmpty()) {
            errorCollector.error(stages, Messages.ModelValidatorImpl_NoStages())
            valid = false
        }

        def stageNames = stages.stages.collect { s ->
            s.name
        }

        stageNames.findAll { stageNames.count(it) > 1 }.unique().each { sn ->
            errorCollector.error(stages, Messages.ModelValidatorImpl_DuplicateStageName(sn))
            valid = false
        }

        return validateFromContributors(stages, valid)
    }

    public boolean validateElement(@Nonnull ModelASTAgent agent) {
        boolean valid = true

        Map<String, DescribableModel> possibleModels = DeclarativeAgentDescriptor.describableModels

        List<String> orderedNames = DeclarativeAgentDescriptor.all().collect { it.name }
        String typeName = agent.agentType?.key

        if (typeName == null) {
            errorCollector.error(agent, Messages.ModelValidatorImpl_NoAgentType(orderedNames))
            valid = false
        } else if (!(typeName in DeclarativeAgentDescriptor.zeroArgModels().keySet())) {
            DescribableModel model = possibleModels.get(typeName)
            if (model == null) {
                errorCollector.error(agent.agentType, Messages.ModelValidatorImpl_InvalidAgentType(typeName, orderedNames))
                valid = false
            } else {
                List<DescribableParameter> requiredParams = model.parameters.findAll { it.isRequired() }

                if (agent.variables instanceof ModelASTClosureMap) {
                    ModelASTClosureMap map = (ModelASTClosureMap) agent.variables
                    requiredParams.each { p ->
                        if (!map.containsKey(p.name)) {
                            errorCollector.error(agent.agentType, Messages.ModelValidatorImpl_MissingAgentParameter(typeName, p.name))
                            valid = false
                        }
                    }
                    map.variables.each { k, v ->
                        // Make sure we don't actually include "context" in the valid param names, since, well, it's
                        // not really one.
                        List<String> validParamNames = model.parameters.collect { it.name }
                        if (!validParamNames.contains(k.key)) {
                            errorCollector.error(k, Messages.ModelValidatorImpl_InvalidAgentParameter(k.key, typeName, validParamNames))
                            valid = false
                        }
                    }
                } else if (requiredParams.size() > 1) {
                    errorCollector.error(agent.agentType,
                        Messages.ModelValidatorImpl_MultipleAgentParameters(typeName,
                            requiredParams.collect { it.name }))
                    valid = false
                }
            }
        }
        return validateFromContributors(agent, valid)
    }

    private boolean validateFromContributors(ModelASTElement element, boolean isValid, boolean isNested = false) {
        boolean contributorsValid = DeclarativeValidatorContributor.all().every { contributor ->
            String error
            if (!(element instanceof ModelASTStage)) {
                error = contributor.validateElement(element, getExecution())
            } else {
                error = contributor.validateElement((ModelASTStage)element, isNested, getExecution())
            }
            if (error != null) {
                errorCollector.error(element, error)
                return false
            } else {
                return true
            }
        }
        if (isValid) {
            return contributorsValid
        } else {
            return false
        }
    }
}<|MERGE_RESOLUTION|>--- conflicted
+++ resolved
@@ -72,7 +72,6 @@
         this.lookup = DescriptorLookupCache.getPublicCache()
     }
 
-<<<<<<< HEAD
     public DescriptorLookupCache getLookup() {
         return lookup
     }
@@ -81,8 +80,6 @@
         return execution
     }
 
-=======
->>>>>>> e2f89933
     public boolean validateElement(@Nonnull ModelASTPostBuild postBuild) {
         // post specific validation
         return validateFromContributors(postBuild, true)
