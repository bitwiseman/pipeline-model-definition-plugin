--- conflicted
+++ resolved
@@ -37,14 +37,9 @@
 @Extension(ordinal=700d) @Symbol("failure")
 class Failure extends BuildCondition {
     @Override
-<<<<<<< HEAD
     boolean meetsCondition(WorkflowRun r) {
-        return r.getResult() != null && r.getResult() == Result.FAILURE
-=======
-    public boolean meetsCondition(WorkflowRun r) {
         Result execResult = getExecutionResult(r)
         return execResult == Result.FAILURE || r.getResult() == Result.FAILURE
->>>>>>> 7080fce3
     }
 
     @Override
