--- conflicted
+++ resolved
@@ -56,13 +56,8 @@
 
     Parameters parameters
 
-<<<<<<< HEAD
-=======
-    @Whitelisted
     Wrappers wrappers
 
-    @Whitelisted
->>>>>>> 91f0ec0f
     Root stages(Stages s) {
         this.stages = s
         return this
@@ -113,7 +108,6 @@
         return this
     }
 
-    @Whitelisted
     Root wrappers(Wrappers w) {
         this.wrappers = w
         return this
