--- conflicted
+++ resolved
@@ -276,12 +276,8 @@
         return nodes
     }
 
-<<<<<<< HEAD
-    @Restricted(NoExternalUse.class)
-    static void markExecutedStagesOnAction(CpsScript script, String astUUID) throws Exception {
-=======
+    @Restricted(NoExternalUse.class)
     static void updateRunAndJobActions(CpsScript script, String astUUID) throws Exception {
->>>>>>> 7080fce3
         WorkflowRun r = script.$build()
         ExecutionModelAction action = r.getAction(ExecutionModelAction.class)
         if (action != null) {
