/*
 * The MIT License
 *
 * Copyright (c) 2016, CloudBees, Inc.
 *
 * Permission is hereby granted, free of charge, to any person obtaining a copy
 * of this software and associated documentation files (the "Software"), to deal
 * in the Software without restriction, including without limitation the rights
 * to use, copy, modify, merge, publish, distribute, sublicense, and/or sell
 * copies of the Software, and to permit persons to whom the Software is
 * furnished to do so, subject to the following conditions:
 *
 * The above copyright notice and this permission notice shall be included in
 * all copies or substantial portions of the Software.
 *
 * THE SOFTWARE IS PROVIDED "AS IS", WITHOUT WARRANTY OF ANY KIND, EXPRESS OR
 * IMPLIED, INCLUDING BUT NOT LIMITED TO THE WARRANTIES OF MERCHANTABILITY,
 * FITNESS FOR A PARTICULAR PURPOSE AND NONINFRINGEMENT. IN NO EVENT SHALL THE
 * AUTHORS OR COPYRIGHT HOLDERS BE LIABLE FOR ANY CLAIM, DAMAGES OR OTHER
 * LIABILITY, WHETHER IN AN ACTION OF CONTRACT, TORT OR OTHERWISE, ARISING FROM,
 * OUT OF OR IN CONNECTION WITH THE SOFTWARE OR THE USE OR OTHER DEALINGS IN
 * THE SOFTWARE.
 */

package org.jenkinsci.plugins.pipeline.modeldefinition

import com.google.common.base.Predicate
import com.google.common.cache.CacheBuilder
import com.google.common.cache.CacheLoader
import com.google.common.cache.LoadingCache;
import edu.umd.cs.findbugs.annotations.SuppressFBWarnings
import hudson.ExtensionList
import hudson.model.Describable
import hudson.model.Descriptor
import org.apache.commons.codec.digest.DigestUtils
import org.jenkinsci.plugins.pipeline.StageStatus
import org.jenkinsci.plugins.pipeline.StageTagsMetadata
import org.jenkinsci.plugins.pipeline.SyntheticStage
import org.jenkinsci.plugins.pipeline.modeldefinition.actions.ExecutionModelAction
import org.jenkinsci.plugins.pipeline.modeldefinition.ast.ModelASTPipelineDef
import org.jenkinsci.plugins.pipeline.modeldefinition.ast.ModelASTStages
import org.jenkinsci.plugins.pipeline.modeldefinition.model.MethodsToList
import org.jenkinsci.plugins.pipeline.modeldefinition.parser.Converter
import org.jenkinsci.plugins.structs.SymbolLookup
import org.jenkinsci.plugins.workflow.actions.TagsAction
import org.jenkinsci.plugins.workflow.cps.CpsFlowExecution
import org.jenkinsci.plugins.workflow.cps.CpsScript
<<<<<<< HEAD
import org.jenkinsci.plugins.workflow.cps.CpsThread
import org.jenkinsci.plugins.workflow.cps.nodes.StepStartNode
import org.jenkinsci.plugins.workflow.graph.FlowNode
import org.jenkinsci.plugins.workflow.graphanalysis.LinearBlockHoppingScanner
=======
import org.jenkinsci.plugins.workflow.cps.nodes.StepEndNode
import org.jenkinsci.plugins.workflow.cps.nodes.StepStartNode
import org.jenkinsci.plugins.workflow.graph.FlowNode
>>>>>>> 6c85f730
import org.jenkinsci.plugins.workflow.job.WorkflowRun
import org.jenkinsci.plugins.workflow.support.steps.StageStep

import javax.annotation.Nullable
import java.lang.reflect.ParameterizedType
import java.lang.reflect.Type
import java.util.concurrent.TimeUnit;

// TODO: Prune like mad once we have step-in-groovy and don't need these static whitelisted wrapper methods.
/**
 * Utility methods for use primarily in CPS-transformed code to avoid excessive global whitelisting.
 *
 * @author Andrew Bayer
 */
@SuppressFBWarnings(value="SE_NO_SERIALVERSIONID")
public class Utils {

    /**
     * Workaround for not having to whitelist isAssignableFrom, metaClass etc to determine whether a field on
     * a class is of a specific type.
     *
     * @param fieldType The type we're checking
     * @param actualClass The class we're inspecting
     * @param fieldName The name of the field - could be a singular when the field name is plural, in which case
     *   we'll get the actual name from actualFieldName(...)
     * @return True if the field exists and is of the given type.
     */
    public static boolean isFieldA(Class fieldType, Class actualClass, String fieldName) {
        def actualFieldName = actualFieldName(actualClass, fieldName)
        def realFieldType = actualClass.metaClass.getMetaProperty(actualFieldName)?.type

        if (realFieldType == null) {
            return false
        } else {
            return realFieldType == fieldType || fieldType.isAssignableFrom(realFieldType)
        }
    }

    /**
     * Gets the actual field name for a possibly-needs-to-be-pluralized name.
     *
     * @param actualClass The class we're inspecting
     * @param fieldName The original field name, which could need to be pluralized.
     * @return The real field name, pluralized if necessary, or null if not found.
     */
    public static String actualFieldName(Class actualClass, String fieldName) {
        if (actualClass.metaClass.getMetaProperty(fieldName) != null) {
            return fieldName
        } else if (actualClass.metaClass.getMetaProperty("${fieldName}s") != null) {
            return "${fieldName}s"
        } else {
            return null
        }
    }

    /**
     * Get the actual field type or contained field type in the case of parameterized types in the inspected class.
     *
     * @param actualClass The class we're inspecting
     * @param fieldName The field name we're looking for, which could get pluralized.
     * @return The class of the field in the inspected class, or the class contained in the list or map.
     */
    public static Class actualFieldType(Class actualClass, String fieldName) {
        def actualFieldName = actualFieldName(actualClass, fieldName)
        if (actualFieldName == null) {
            return null
        } else {
            def field = actualClass.getDeclaredFields().find { !it.isSynthetic() && it.name == actualFieldName }
            // If the field's a ParameterizedType, we need to check it to see if it's containing a Plumber class.
            if (field.getGenericType() instanceof ParameterizedType) {
                if (Map.class.isAssignableFrom(field.getType())) {
                    return (Class) ((ParameterizedType) field.getGenericType()).getActualTypeArguments()[1]
                } else {
                    // First class listed in the actual type arguments - we ignore anything past this because eh.
                    return (Class) ((ParameterizedType) field.getGenericType()).getActualTypeArguments()[0]
                }
            } else {
                return field.getType()
            }
        }

    }

    /**
     * Finds the parameterized type argument for a {@link MethodsToList} class and returns it.
     *
     * @param c A class.
     * @return The parameterized type argument for the class, if it's a {@link MethodsToList} class. Null otherwise.
     */
    public static Class<Describable> getMethodsToListType(Class c) {
        Class retClass
        c.genericInterfaces.each { Type t ->
            if (t instanceof ParameterizedType) {
                if (t.rawType.equals(MethodsToList.class) && t.getActualTypeArguments().first() instanceof Class) {
                    retClass = (Class)t.actualTypeArguments.first()
                }
            }
        }

        return retClass
    }

    /**
     * Simple wrapper for isInstance to avoid whitelisting issues.
     *
     * @param c The class to check against
     * @param o The object to check
     * @return True if the object is an instance of the class, false otherwise
     */
    public static boolean instanceOfWrapper(Class c, Object o) {
        return c.isInstance(o)
    }

    /**
     * Simple wrapper for isAssignableFrom to avoid whitelisting issues.
     *
     * @param c The class that should be assignable from
     * @param o The class to check
     * @return True if o can be assigned to c, false otherwise
     */
    public static boolean assignableFromWrapper(Class c, Class o) {
        return c.isAssignableFrom(o)
    }

    public static boolean hasScmContext(CpsScript script) {
        try {
            // Just rely on SCMVar's own context-checking (via CpsScript) rather than brewing our own.
            script.getProperty("scm")
            return true
        } catch (_) {
            // If we get an IllegalStateException, "checkout scm" isn't valid, so return false.
            return false
        }
    }

    static void attachExecutionModel(CpsScript script) {
        WorkflowRun r = script.$build()
        ModelASTPipelineDef model = Converter.parseFromCpsScript(script)

        ModelASTStages stages = model.stages

        stages.removeSourceLocation()

        r.addAction(new ExecutionModelAction(stages))
    }

    static Predicate<FlowNode> endNodeForStage(final StepStartNode startNode) {
        return new Predicate<FlowNode>() {
            @Override
            boolean apply(@Nullable FlowNode input) {
                return input != null &&
                    input instanceof StepEndNode &&
                    input.getStartNode().equals(startNode)
            }
        }
    }

    static Predicate<FlowNode> isStageWithOptionalName(final String stageName = null) {
        return new Predicate<FlowNode>() {
            @Override
            boolean apply(@Nullable FlowNode input) {
                return input != null &&
                    input instanceof StepStartNode &&
                    ((StepStartNode) input).descriptor instanceof StageStep.DescriptorImpl &&
                    (stageName == null || input.displayName?.equals(stageName))
            }
        }
    }

    public static String stringToSHA1(String s) {
        return DigestUtils.sha1Hex(s)
    }

    /**
     * Returns true if we're currently nested under a stage.
     *
     * @return true if we're in a stage and false otherwise
     */
    static boolean withinAStage() {
        CpsThread thread = CpsThread.current()
        CpsFlowExecution execution = thread.execution

        LinearBlockHoppingScanner scanner = new LinearBlockHoppingScanner();

        FlowNode stageNode = execution.currentHeads.find { h ->
            scanner.findFirstMatch(h, isStageWithOptionalName())
        }

        return stageNode != null
    }

    static Predicate<FlowNode> isStageWithOptionalName(final String stageName = null) {
        return new Predicate<FlowNode>() {
            @Override
            boolean apply(@Nullable FlowNode input) {
                return input != null &&
                    input instanceof StepStartNode &&
                    ((StepStartNode) input).descriptor instanceof StageStep.DescriptorImpl &&
                    (stageName == null || input.displayName?.equals(stageName))
            }
        }
    }

    private static FlowNode findStageFlowNode(String stageName) {
        CpsThread thread = CpsThread.current()
        CpsFlowExecution execution = thread.execution

        LinearBlockHoppingScanner scanner = new LinearBlockHoppingScanner();

        return scanner.findFirstMatch(execution.currentHeads, null, isStageWithOptionalName(stageName))
    }

    private static void markStageWithTag(String stageName, String tagName, String tagValue) {
        FlowNode currentNode = findStageFlowNode(stageName)

        if (currentNode != null) {
            TagsAction tagsAction = currentNode.getAction(TagsAction.class)
            if (tagsAction == null) {
                tagsAction = new TagsAction()
                tagsAction.addTag(tagName, tagValue)
                currentNode.addAction(tagsAction)
            } else {
                tagsAction.addTag(tagName, tagValue)
                currentNode.save()
            }
        }
    }

    static <T extends StageTagsMetadata> T getTagMetadata(Class<T> c) {
        return ExtensionList.lookup(StageTagsMetadata.class).get(c)
    }

    static StageStatus getStageStatusMetadata() {
        return getTagMetadata(StageStatus.class)
    }

    static SyntheticStage getSyntheticStageMetadata() {
        return getTagMetadata(SyntheticStage.class)
    }

    /**
     * Marks the containing stage with this name as a synthetic stage, with the appropriate context.
     *
     * @param stageName
     * @param context
     */
    static void markSyntheticStage(String stageName, String context) {
        markStageWithTag(stageName, getSyntheticStageMetadata().tagName, context)
    }

    static void markStageFailedAndContinued(String stageName) {
        markStageWithTag(stageName, getStageStatusMetadata().tagName, getStageStatusMetadata().failedAndContinued)
    }

    static void markStageSkippedForFailure(String stageName) {
        markStageWithTag(stageName, getStageStatusMetadata().tagName, getStageStatusMetadata().skippedForFailure)
    }

    static void markStageSkippedForConditional(String stageName) {
        markStageWithTag(stageName, getStageStatusMetadata().tagName, getStageStatusMetadata().skippedForConditional)
    }

    /**
     * Creates and sets the loading for a cache of {@link Describable}s descending from the given descriptor type.
     *
     * @param type The {@link Descriptor} class whose extensions we want to find.
     * @param includeClassNames Optionally include class names as keys. Defaults to false.
     * @param excludedSymbols Optional list of symbol names to exclude from the cache.
     * @return A {@link LoadingCache} for looking up types from symbols.
     */
    static generateTypeCache(Class<? extends Descriptor> type, boolean includeClassNames = false,
                             List<String> excludedSymbols = []) {
        return CacheBuilder.newBuilder()
            .expireAfterWrite(10, TimeUnit.MINUTES)
            .build(new CacheLoader<Object, Map<String, String>>() {
            @Override
            Map<String, String> load(Object key) throws Exception {
                return populateTypeCache(type, includeClassNames, excludedSymbols)
            }
        })
    }

    /**
     * Actually populates the type cache.
     *
     * @param type The {@link Descriptor} class whose extensions we want to find.
     * @param includeClassNames Optionally include class names as keys. Defaults to false.
     * @param excludedSymbols Optional list of symbol names to exclude from the cache.
     * @return A map of symbols or class names to class names.
     */
    private static Map<String,String> populateTypeCache(Class<? extends Descriptor> type,
                                                        boolean includeClassNames = false,
                                                        List<String> excludedSymbols = []) {
        Map<String,String> knownTypes = [:]

        ExtensionList.lookup(type).each { t ->
            Set<String> symbolValue = SymbolLookup.getSymbolValue(t)
            if (!symbolValue.isEmpty() && !symbolValue.any { excludedSymbols.contains(it) }) {
                knownTypes.put(symbolValue.iterator().next(), t.clazz.getName())
            }

            if (includeClassNames) {
                // Add the class name mapping even if we also found the symbol, for backwards compatibility reasons.
                knownTypes.put(t.clazz.getName(), t.clazz.getName())
            }
        }

        return knownTypes
    }

}<|MERGE_RESOLUTION|>--- conflicted
+++ resolved
@@ -45,16 +45,11 @@
 import org.jenkinsci.plugins.workflow.actions.TagsAction
 import org.jenkinsci.plugins.workflow.cps.CpsFlowExecution
 import org.jenkinsci.plugins.workflow.cps.CpsScript
-<<<<<<< HEAD
 import org.jenkinsci.plugins.workflow.cps.CpsThread
-import org.jenkinsci.plugins.workflow.cps.nodes.StepStartNode
-import org.jenkinsci.plugins.workflow.graph.FlowNode
 import org.jenkinsci.plugins.workflow.graphanalysis.LinearBlockHoppingScanner
-=======
 import org.jenkinsci.plugins.workflow.cps.nodes.StepEndNode
 import org.jenkinsci.plugins.workflow.cps.nodes.StepStartNode
 import org.jenkinsci.plugins.workflow.graph.FlowNode
->>>>>>> 6c85f730
 import org.jenkinsci.plugins.workflow.job.WorkflowRun
 import org.jenkinsci.plugins.workflow.support.steps.StageStep
 
@@ -246,18 +241,6 @@
         return stageNode != null
     }
 
-    static Predicate<FlowNode> isStageWithOptionalName(final String stageName = null) {
-        return new Predicate<FlowNode>() {
-            @Override
-            boolean apply(@Nullable FlowNode input) {
-                return input != null &&
-                    input instanceof StepStartNode &&
-                    ((StepStartNode) input).descriptor instanceof StageStep.DescriptorImpl &&
-                    (stageName == null || input.displayName?.equals(stageName))
-            }
-        }
-    }
-
     private static FlowNode findStageFlowNode(String stageName) {
         CpsThread thread = CpsThread.current()
         CpsFlowExecution execution = thread.execution
