/*
 * The MIT License
 *
 * Copyright (c) 2016, CloudBees, Inc.
 *
 * Permission is hereby granted, free of charge, to any person obtaining a copy
 * of this software and associated documentation files (the "Software"), to deal
 * in the Software without restriction, including without limitation the rights
 * to use, copy, modify, merge, publish, distribute, sublicense, and/or sell
 * copies of the Software, and to permit persons to whom the Software is
 * furnished to do so, subject to the following conditions:
 *
 * The above copyright notice and this permission notice shall be included in
 * all copies or substantial portions of the Software.
 *
 * THE SOFTWARE IS PROVIDED "AS IS", WITHOUT WARRANTY OF ANY KIND, EXPRESS OR
 * IMPLIED, INCLUDING BUT NOT LIMITED TO THE WARRANTIES OF MERCHANTABILITY,
 * FITNESS FOR A PARTICULAR PURPOSE AND NONINFRINGEMENT. IN NO EVENT SHALL THE
 * AUTHORS OR COPYRIGHT HOLDERS BE LIABLE FOR ANY CLAIM, DAMAGES OR OTHER
 * LIABILITY, WHETHER IN AN ACTION OF CONTRACT, TORT OR OTHERWISE, ARISING FROM,
 * OUT OF OR IN CONNECTION WITH THE SOFTWARE OR THE USE OR OTHER DEALINGS IN
 * THE SOFTWARE.
 */


package org.jenkinsci.plugins.pipeline.modeldefinition.agent.impl

import hudson.model.Result
import org.jenkinsci.plugins.pipeline.modeldefinition.SyntheticStageNames
import org.jenkinsci.plugins.pipeline.modeldefinition.Utils
import org.jenkinsci.plugins.pipeline.modeldefinition.agent.DeclarativeAgent
import org.jenkinsci.plugins.pipeline.modeldefinition.agent.DeclarativeAgentScript
import org.jenkinsci.plugins.workflow.cps.CpsScript

public class DockerPipelineScript extends DeclarativeAgentScript<DockerPipeline> {

    public DockerPipelineScript(CpsScript s, DockerPipeline a) {
        super(s, a)
    }

    @Override
    public Closure run(Closure body) {
        String targetLabel = describable.label
        if (targetLabel == null) {
            targetLabel = script.dockerLabel()?.trim()
        }
        LabelScript labelScript = (LabelScript) Label.DescriptorImpl.instanceForName("label", [label: targetLabel]).getScript(script)
        return labelScript.run {
            if (!Utils.withinAStage()) {
                script.stage(SyntheticStageNames.agentSetup()) {
                    Utils.markSyntheticStage(SyntheticStageNames.agentSetup(), Utils.getSyntheticStageMetadata().pre)
                    try {
<<<<<<< HEAD
                        script.getProperty("docker").image(describable.docker).pull()
=======
                        script.getProperty("docker").image(declarativeAgent.image).pull()
>>>>>>> 1e145240
                    } catch (Exception e) {
                        script.getProperty("currentBuild").result = Result.FAILURE
                        Utils.markStageFailedAndContinued(SyntheticStageNames.agentSetup())
                        throw e
                    }
                }
            }
            try {
<<<<<<< HEAD
                script.getProperty("docker").image(describable.docker).inside(describable.dockerArgs, {
=======
                script.getProperty("docker").image(declarativeAgent.image).inside(declarativeAgent.args, {
>>>>>>> 1e145240
                    body.call()
                })
            } catch (Exception e) {
                script.getProperty("currentBuild").result = Result.FAILURE
                throw e
            }
        }
    }
}<|MERGE_RESOLUTION|>--- conflicted
+++ resolved
@@ -50,11 +50,7 @@
                 script.stage(SyntheticStageNames.agentSetup()) {
                     Utils.markSyntheticStage(SyntheticStageNames.agentSetup(), Utils.getSyntheticStageMetadata().pre)
                     try {
-<<<<<<< HEAD
-                        script.getProperty("docker").image(describable.docker).pull()
-=======
-                        script.getProperty("docker").image(declarativeAgent.image).pull()
->>>>>>> 1e145240
+                        script.getProperty("docker").image(describable.image).pull()
                     } catch (Exception e) {
                         script.getProperty("currentBuild").result = Result.FAILURE
                         Utils.markStageFailedAndContinued(SyntheticStageNames.agentSetup())
@@ -63,11 +59,7 @@
                 }
             }
             try {
-<<<<<<< HEAD
-                script.getProperty("docker").image(describable.docker).inside(describable.dockerArgs, {
-=======
-                script.getProperty("docker").image(declarativeAgent.image).inside(declarativeAgent.args, {
->>>>>>> 1e145240
+                script.getProperty("docker").image(describable.image).inside(describable.args, {
                     body.call()
                 })
             } catch (Exception e) {
