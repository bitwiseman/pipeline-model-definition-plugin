/*
 * The MIT License
 *
 * Copyright (c) 2016, CloudBees, Inc.
 *
 * Permission is hereby granted, free of charge, to any person obtaining a copy
 * of this software and associated documentation files (the "Software"), to deal
 * in the Software without restriction, including without limitation the rights
 * to use, copy, modify, merge, publish, distribute, sublicense, and/or sell
 * copies of the Software, and to permit persons to whom the Software is
 * furnished to do so, subject to the following conditions:
 *
 * The above copyright notice and this permission notice shall be included in
 * all copies or substantial portions of the Software.
 *
 * THE SOFTWARE IS PROVIDED "AS IS", WITHOUT WARRANTY OF ANY KIND, EXPRESS OR
 * IMPLIED, INCLUDING BUT NOT LIMITED TO THE WARRANTIES OF MERCHANTABILITY,
 * FITNESS FOR A PARTICULAR PURPOSE AND NONINFRINGEMENT. IN NO EVENT SHALL THE
 * AUTHORS OR COPYRIGHT HOLDERS BE LIABLE FOR ANY CLAIM, DAMAGES OR OTHER
 * LIABILITY, WHETHER IN AN ACTION OF CONTRACT, TORT OR OTHERWISE, ARISING FROM,
 * OUT OF OR IN CONNECTION WITH THE SOFTWARE OR THE USE OR OTHER DEALINGS IN
 * THE SOFTWARE.
 */
package org.jenkinsci.plugins.pipeline.modeldefinition

import com.cloudbees.groovy.cps.NonCPS
import com.cloudbees.groovy.cps.impl.CpsClosure
import hudson.FilePath
import hudson.Launcher
import hudson.model.Result
import org.jenkinsci.plugins.pipeline.modeldefinition.model.*
import org.jenkinsci.plugins.pipeline.modeldefinition.steps.CredentialWrapper
import org.jenkinsci.plugins.workflow.cps.CpsScript
import org.jenkinsci.plugins.workflow.steps.MissingContextVariableException

import javax.annotation.Nonnull

/**
 * CPS-transformed code for actually performing the build.
 *
 * @author Andrew Bayer
 */
public class ModelInterpreter implements Serializable {
    private CpsScript script

    public ModelInterpreter(CpsScript script) {
        this.script = script
    }

    def call(CpsClosure closure) {
        // Attach the stages model to the run for introspection etc.
        Utils.attachExecutionModel(script)

        ClosureModelTranslator m = new ClosureModelTranslator(Root.class, script)

        closure.delegate = m
        closure.resolveStrategy = Closure.DELEGATE_FIRST
        closure.call()

        Root root = m.toNestedModel()
        Throwable firstError

        if (root != null) {
            executeProperties(root)

            // Entire build, including notifications, runs in the withEnv.
            withEnvBlock(root.getEnvVars()) {
                inWrappers(root.wrappers) {
                    // Stage execution and post-build actions run in try/catch blocks, so we still run post-build actions
                    // even if the build fails.
                    // We save the caught error, if any, for throwing at the end of the build.
                    inDeclarativeAgent(root.agent) {
                        withCredentialsBlock(root.getEnvCredentials()) {
                            toolsBlock(root.agent, root.tools) {
                                // If we have an agent and script.scm isn't null, run checkout scm
                                if (root.agent.hasAgent() && Utils.hasScmContext(script)) {
                                    script.stage(SyntheticStageNames.checkout()) {
                                        Utils.markSyntheticStage(SyntheticStageNames.checkout(), Utils.getSyntheticStageMetadata().pre)
                                        script.checkout script.scm
                                    }
                                }

                                for (int i = 0; i < root.stages.getStages().size(); i++) {
                                    Stage thisStage = root.stages.getStages().get(i)
                                    try {
                                        script.stage(thisStage.name) {
<<<<<<< HEAD
                                            withEnvBlock(thisStage.getEnvVars()) {
                                                if (thisStage.when == null || setUpDelegate(thisStage.when.closure)) {
                                                    if (firstError == null) {
=======
                                            runStageOrNot(thisStage) {
                                                if (firstError == null) {
                                                    withEnvBlock(thisStage.getEnvVars()) {
>>>>>>> fabd69d6
                                                        inDeclarativeAgent(thisStage.agent) {
                                                            withCredentialsBlock(thisStage.getEnvCredentials()) {
                                                                toolsBlock(thisStage.agent ?: root.agent, thisStage.tools) {
                                                                    // Execute the actual stage and potential post-stage actions
                                                                    executeSingleStage(root, thisStage)
                                                                }
                                                            }
                                                        }
                                                    } else {
                                                        Utils.markStageSkippedForFailure(thisStage.name)
                                                    }
                                                } else {
                                                    Utils.markStageSkippedForConditional(thisStage.name)
                                                }
                                            }
                                        }
                                    } catch (Exception e) {
                                        if (firstError == null) {
                                            firstError = e
                                        }
                                    }
                                }

                                // Execute post-build actions now that we've finished all stages.
                                try {
                                    executePostBuild(root)
                                } catch (Exception e) {
                                    if (firstError == null) {
                                        firstError = e
                                    }
                                }
                            }
                        }
                    }
                }
            }
            if (firstError != null) {
                throw firstError
            }
        }
    }

    /**
     * Actually execute a closure for a stage, conditional or post action.
     *
     * @param c The closure to execute
     */
    def setUpDelegate(Closure c) {
        c.delegate = script
        c.resolveStrategy = Closure.DELEGATE_FIRST
        c.call()
    }

    /**
     * Execute the given body closure while watching for errors that will specifically show up when there's an attempt to
     * run a step that needs a node context but doesn't have one.
     *
     * @param agent The {@link Agent} that applies to this execution. Used to clarify error message.
     * @param inNotifications Whether we're currently in the notifications section, for error message clarification.
     * @param body The closure to call
     * @return The return of the resulting executed closure
     * @throws Exception
     */
    def catchRequiredContextForNode(Agent agent, Closure body) throws Exception {
        return {
            try {
                body.call()
            } catch (MissingContextVariableException e) {
                if (FilePath.class.equals(e.type) || Launcher.class.equals(e.type)) {
                    if (!agent.hasAgent()) {
                        script.error("Attempted to execute a step that requires a node context while 'agent none' was specified. " +
                                "Be sure to specify your own 'node { ... }' blocks when using 'agent none'.")
                    } else {
                        throw e
                    }
                } else {
                    throw e
                }
            }
        }.call()
    }

    /**
     * Execute a body closure within a "withEnv" block.
     *
     * @param envVars A list of "FOO=BAR" environment variables. Can be null.
     * @param body The closure to execute
     * @return The return of the resulting executed closure
     */
    def withEnvBlock(List<String> envVars, Closure body) {
        if (envVars != null && !envVars.isEmpty()) {
            return {
                script.withEnv(envVars) {
                    body.call()
                }
            }.call()
        } else {
            return {
                body.call()
            }.call()
        }
    }

    /**
     * Execute a given closure within a "withCredentials" block.
     *
     * @param credentials A map of strings to {@link CredentialWrapper}s
     * @param body The closure to execute
     * @return The return of the resulting executed closure
     */
    def withCredentialsBlock(@Nonnull Map<String, CredentialWrapper> credentials, Closure body) {
        if (!credentials.isEmpty()) {
            List<Map<String, Object>> parameters = createWithCredentialsParameters(credentials)
            return {
                script.withCredentials(parameters) {
                    body.call()
                }
            }.call()
        } else {
            return {
                body.call()
            }.call()
        }
    }

    /**
     * Takes a map of credential wrappers and generates the proper output for the "withCredentials" block argument.
     * @param credentials A map of strings to {@link CredentialWrapper}s
     * @return A list of string->object maps suitable for passing to "withCredentials"
     */
    @NonCPS
    private List<Map<String, Object>> createWithCredentialsParameters(
            @Nonnull Map<String, CredentialWrapper> credentials) {
        List<Map<String, Object>> parameters = []
        Set<Map.Entry<String, CredentialWrapper>> set = credentials.entrySet()
        for (Map.Entry<String, CredentialWrapper> entry : set) {
            entry.value.addParameters(entry.key, parameters)
        }
        parameters
    }

    /**
     * Executes a given closure in a "withEnv" block after installing the specified tools
     * @param agent The agent context we're running in
     * @param tools The tools configuration we're using
     * @param body The closure to execute
     * @return The return of the resulting executed closure
     */
    def toolsBlock(Agent agent, Tools tools, Closure body) {
        // If there's no agent, don't install tools in the first place.
        if (agent.hasAgent() && tools != null) {
            def toolEnv = []
            def toolsList = tools.getToolEntries()
            if (!Utils.withinAStage()) {
                script.stage(SyntheticStageNames.toolInstall()) {
                    Utils.markSyntheticStage(SyntheticStageNames.toolInstall(), Utils.getSyntheticStageMetadata().pre)
                    toolEnv = actualToolsInstall(toolsList)
                }
            } else {
                toolEnv = actualToolsInstall(toolsList)
            }
            return {
                script.withEnv(toolEnv) {
                    body.call()
                }
            }.call()
        } else {
            return {
                body.call()
            }.call()
        }
    }

    def actualToolsInstall(List<List<Object>> toolsList) {
        def toolEnv = []
        for (int i = 0; i < toolsList.size(); i++) {
            def entry = toolsList.get(i)
            String k = entry.get(0)
            String v = entry.get(1)

            String toolPath = script.tool(name: v, type: Tools.typeForKey(k))

            toolEnv.addAll(script.envVarsForTool(toolId: Tools.typeForKey(k), toolVersion: v))
        }

        return toolEnv
    }

    /**
     * Executes the given closure inside a declarative agent block, if appropriate.
     *
     * @param agent The agent context we're running in
     * @param body The closure to execute
     * @return The return of the resulting executed closure
     */
    def inDeclarativeAgent(Agent agent, Closure body) {
        if (agent == null) {
            return {
                body.call()
            }.call()
        } else {
            return agent.getDeclarativeAgent().getScript(script).run {
                body.call()
            }.call()
        }
    }

    /**
     * Executes the given closure inside 0 or more wrapper blocks if appropriate
     * @param wrappers The wrapper configuration we're executing in
     * @param body The closure to execute
     * @return The return of the resulting executed closure
     */
    def inWrappers(Wrappers wrappers, Closure body) {
        if (wrappers != null) {
            return {
                recursiveWrappers(wrappers.keySet().toList(), wrappers, body)
            }.call()
        } else {
            return {
                body.call()
            }.call()
        }
    }

    /**
     * Generates and executes a single (or no) wrapper block, recursively calling itself on any remaining wrapper names.
     * @param wrapperNames A list of wrapper names remaining to run
     * @param wrappers The wrappers configuration we're executing in
     * @param body The closure to execute
     * @return The return of the resulting executed closure
     */
    def recursiveWrappers(List<String> wrapperNames, Wrappers wrappers, Closure body) {
        if (wrapperNames.isEmpty()) {
            return {
                body.call()
            }.call()
        } else {
            def thisWrapper = wrapperNames.remove(0)

            def wrapperArgs = wrappers.get(thisWrapper)
            if (wrapperArgs != null) {
                return {
                    script."${thisWrapper}"(wrapperArgs) {
                        recursiveWrappers(wrapperNames, wrappers, body)
                    }
                }.call()
            } else {
                return {
                    script."${thisWrapper}"() {
                        recursiveWrappers(wrapperNames, wrappers, body)
                    }
                }.call()
            }
        }
    }

    /**
     * Executes a single stage and post-stage actions, and returns any error it may have generated.
     *
     * @param root The root context we're running in
     * @param thisStage The stage context we're running in
     */
    def executeSingleStage(Root root, Stage thisStage) throws Throwable {
        Throwable stageError
        try {
            catchRequiredContextForNode(thisStage.agent ?: root.agent) {
                setUpDelegate(thisStage.steps.closure)
            }
        } catch (Exception e) {
            script.getProperty("currentBuild").result = Result.FAILURE
            Utils.markStageFailedAndContinued(thisStage.name)
            if (stageError == null) {
                stageError = e
            }
        } finally {
            // And finally, run the post stage steps.
            List<Closure> postClosures = thisStage.satisfiedPostStageConditions(root, script.getProperty("currentBuild"))
            catchRequiredContextForNode(thisStage.agent ?: root.agent) {
                if (postClosures.size() > 0) {
                    script.echo("Post stage")
                    //TODO should this be a nested stage instead?
                    try {
                        for (int ni = 0; ni < postClosures.size(); ni++) {
                            setUpDelegate(postClosures.get(ni))
                        }
                    } catch (Exception e) {
                        script.getProperty("currentBuild").result = Result.FAILURE
                        Utils.markStageFailedAndContinued(thisStage.name)
                        if (stageError == null) {
                            stageError = e
                        }
                    }
                }
            }
        }

        if (stageError != null) {
            throw stageError
        }
    }

    /**
     * Executes the post build actions for this build
     * @param root The root context we're executing in
     */
    def executePostBuild(Root root) throws Throwable {
        Throwable stageError
        List<Closure> postBuildClosures = root.satisfiedPostBuilds(script.getProperty("currentBuild"))
        if (postBuildClosures.size() > 0) {
            try {
                script.stage(SyntheticStageNames.postBuild()) {
                    Utils.markSyntheticStage(SyntheticStageNames.postBuild(), Utils.getSyntheticStageMetadata().post)
                    catchRequiredContextForNode(root.agent) {
                        for (int i = 0; i < postBuildClosures.size(); i++) {
                            setUpDelegate(postBuildClosures.get(i))
                        }
                    }
                }
            } catch (Exception e) {
                script.getProperty("currentBuild").result = Result.FAILURE
                stageError = e
            }
        }

        if (stageError != null) {
            throw stageError
        }
    }

    /**
     * Sets any appropriate job properties for this build.
     *
     * @param root The root context we're running in
     */
    def executeProperties(Root root) {
        def jobProps = []

        if (root.jobProperties != null) {
            jobProps.addAll(root.jobProperties.properties)
        }
        if (root.triggers != null) {
            jobProps.add(script.pipelineTriggers(root.triggers.triggers))
        }
        if (root.parameters != null) {
            jobProps.add(script.parameters(root.parameters.parameters))
        }
        if (!jobProps.isEmpty()) {
            script.properties(jobProps)
        }
    }
}<|MERGE_RESOLUTION|>--- conflicted
+++ resolved
@@ -84,15 +84,9 @@
                                     Stage thisStage = root.stages.getStages().get(i)
                                     try {
                                         script.stage(thisStage.name) {
-<<<<<<< HEAD
-                                            withEnvBlock(thisStage.getEnvVars()) {
-                                                if (thisStage.when == null || setUpDelegate(thisStage.when.closure)) {
-                                                    if (firstError == null) {
-=======
-                                            runStageOrNot(thisStage) {
-                                                if (firstError == null) {
-                                                    withEnvBlock(thisStage.getEnvVars()) {
->>>>>>> fabd69d6
+                                            if (firstError == null) {
+                                                withEnvBlock(thisStage.getEnvVars()) {
+                                                    if (thisStage.when == null || setUpDelegate(thisStage.when.closure)) {
                                                         inDeclarativeAgent(thisStage.agent) {
                                                             withCredentialsBlock(thisStage.getEnvCredentials()) {
                                                                 toolsBlock(thisStage.agent ?: root.agent, thisStage.tools) {
@@ -102,12 +96,12 @@
                                                             }
                                                         }
                                                     } else {
-                                                        Utils.markStageSkippedForFailure(thisStage.name)
+                                                        Utils.markStageSkippedForConditional(thisStage.name)
                                                     }
-                                                } else {
-                                                    Utils.markStageSkippedForConditional(thisStage.name)
                                                 }
-                                            }
+                                            }else {
+                                                Utils.markStageSkippedForFailure(thisStage.name)
+                                                }
                                         }
                                     } catch (Exception e) {
                                         if (firstError == null) {
