--- conflicted
+++ resolved
@@ -28,16 +28,8 @@
 import hudson.FilePath
 import hudson.Launcher
 import hudson.model.Result
-<<<<<<< HEAD
-import org.jenkinsci.plugins.pipeline.modeldefinition.model.Agent
-import org.jenkinsci.plugins.pipeline.modeldefinition.model.Root
-import org.jenkinsci.plugins.pipeline.modeldefinition.model.Stage
-import org.jenkinsci.plugins.pipeline.modeldefinition.model.Tools
-import org.jenkinsci.plugins.pipeline.modeldefinition.model.Wrappers
-=======
 import org.jenkinsci.plugins.pipeline.modeldefinition.model.*
 import org.jenkinsci.plugins.pipeline.modeldefinition.steps.CredentialWrapper
->>>>>>> f4e86644
 import org.jenkinsci.plugins.workflow.cps.CpsScript
 import org.jenkinsci.plugins.workflow.steps.MissingContextVariableException
 
@@ -91,23 +83,13 @@
                     // even if the build fails, and we still send notifications if the build and/or post-build actions fail.
                     // We save the caught error, if any, for throwing at the end of the build.
                     inDeclarativeAgent(root.agent) {
-<<<<<<< HEAD
-                        toolsBlock(root.agent, root.tools) {
-                            // If we have an agent and script.scm isn't null, run checkout scm
-                            if (root.agent.hasAgent() && Utils.hasScmContext(script)) {
+                        withCredentialsBlock(root.getEnvCredentials()) {
+                            toolsBlock(root.agent, root.tools) {
+                                // If we have an agent and script.scm isn't null, run checkout scm
                                 script.stage(StageTagsMetadata.checkout()) {
                                     Utils.markSyntheticStage(StageTagsMetadata.checkout(), StageTagsMetadata.SYNTHETIC_PRE)
                                     script.checkout script.scm
                                 }
-                            }
-=======
-                        withCredentialsBlock(root.getEnvCredentials()) {
-                            toolsBlock(root.agent, root.tools) {
-                                // If we have an agent and script.scm isn't null, run checkout scm
-                                if (root.agent.hasAgent() && Utils.hasScmContext(script)) {
-                                    script.checkout script.scm
-                                }
->>>>>>> f4e86644
 
                                 for (int i = 0; i < root.stages.getStages().size(); i++) {
                                     Stage thisStage = root.stages.getStages().get(i)
@@ -153,44 +135,27 @@
                                                             }.call()
                                                         }.call()
                                                     }.call()
-<<<<<<< HEAD
-                                                }.call()
-                                            } else {
-                                                Utils.markStageSkippedForFailure(thisStage.name)
-                                            }
-                                        }.call()
-                                    }
-                                }.call()
-                            }
-                            try {
-                                catchRequiredContextForNode(root.agent) {
-                                    List<Closure> postBuildClosures = root.satisfiedPostBuilds(script.getProperty("currentBuild"))
-                                    if (postBuildClosures.size() > 0) {
-                                        script.stage(StageTagsMetadata.postBuild()) {
-                                            Utils.markSyntheticStage(StageTagsMetadata.postBuild(), StageTagsMetadata.SYNTHETIC_POST)
-                                            for (int i = 0; i < postBuildClosures.size(); i++) {
-                                                setUpDelegate(postBuildClosures.get(i)).call()
-=======
+                                                } else {
+                                                    Utils.markStageSkippedForFailure(thisStage.name)
                                                 }
                                             }.call()
                                         }
                                     }.call()
                                 }
-
                                 try {
                                     catchRequiredContextForNode(root.agent) {
                                         List<Closure> postBuildClosures = root.satisfiedPostBuilds(script.getProperty("currentBuild"))
                                         if (postBuildClosures.size() > 0) {
-                                            script.stage("Post Build Actions") {
+                                            script.stage(StageTagsMetadata.postBuild()) {
+                                                Utils.markSyntheticStage(StageTagsMetadata.postBuild(), StageTagsMetadata.SYNTHETIC_POST)
                                                 for (int i = 0; i < postBuildClosures.size(); i++) {
                                                     setUpDelegate(postBuildClosures.get(i)).call()
                                                 }
->>>>>>> f4e86644
                                             }
                                         }
                                     }.call()
                                 } catch (Exception e) {
-                                    script.echo "Error in postBuild execution: ${e.getMessage()}"
+                                    script.echo "Error in post execution: ${e.getMessage()}"
                                     script.getProperty("currentBuild").result = Result.FAILURE
                                     if (firstError == null) {
                                         firstError = e
@@ -302,7 +267,6 @@
         if (agent.hasAgent() && tools != null) {
             def toolEnv = []
             def toolsList = tools.getToolEntries()
-<<<<<<< HEAD
             if (!Utils.withinAStage()) {
                 script.stage(StageTagsMetadata.toolInstall()) {
                     Utils.markSyntheticStage(StageTagsMetadata.toolInstall(), StageTagsMetadata.SYNTHETIC_PRE)
@@ -310,16 +274,6 @@
                 }
             } else {
                 toolEnv = actualToolsInstall(toolsList)
-=======
-            for (int i = 0; i < toolsList.size(); i++) {
-                def entry = toolsList.get(i)
-                String k = entry.get(0)
-                String v = entry.get(1)
-
-                String toolPath = script.tool(name: v, type: Tools.typeForKey(k))
-
-                toolEnv.addAll(script.envVarsForTool(toolId: Tools.typeForKey(k), toolVersion: v))
->>>>>>> f4e86644
             }
             return {
                 script.withEnv(toolEnv) {
