/*
 * The MIT License
 *
 * Copyright (c) 2016, CloudBees, Inc.
 *
 * Permission is hereby granted, free of charge, to any person obtaining a copy
 * of this software and associated documentation files (the "Software"), to deal
 * in the Software without restriction, including without limitation the rights
 * to use, copy, modify, merge, publish, distribute, sublicense, and/or sell
 * copies of the Software, and to permit persons to whom the Software is
 * furnished to do so, subject to the following conditions:
 *
 * The above copyright notice and this permission notice shall be included in
 * all copies or substantial portions of the Software.
 *
 * THE SOFTWARE IS PROVIDED "AS IS", WITHOUT WARRANTY OF ANY KIND, EXPRESS OR
 * IMPLIED, INCLUDING BUT NOT LIMITED TO THE WARRANTIES OF MERCHANTABILITY,
 * FITNESS FOR A PARTICULAR PURPOSE AND NONINFRINGEMENT. IN NO EVENT SHALL THE
 * AUTHORS OR COPYRIGHT HOLDERS BE LIABLE FOR ANY CLAIM, DAMAGES OR OTHER
 * LIABILITY, WHETHER IN AN ACTION OF CONTRACT, TORT OR OTHERWISE, ARISING FROM,
 * OUT OF OR IN CONNECTION WITH THE SOFTWARE OR THE USE OR OTHER DEALINGS IN
 * THE SOFTWARE.
 */
package org.jenkinsci.plugins.pipeline.modeldefinition

import com.cloudbees.groovy.cps.NonCPS
import com.cloudbees.groovy.cps.impl.CpsClosure
import hudson.FilePath
import hudson.Launcher
import hudson.model.Result
import org.jenkinsci.plugins.pipeline.modeldefinition.model.*
import org.jenkinsci.plugins.pipeline.modeldefinition.steps.CredentialWrapper
import org.jenkinsci.plugins.workflow.cps.CpsScript
import org.jenkinsci.plugins.workflow.steps.MissingContextVariableException

import javax.annotation.Nonnull

/**
 * CPS-transformed code for actually performing the build.
 *
 * @author Andrew Bayer
 */
public class ModelInterpreter implements Serializable {
    private CpsScript script

    public ModelInterpreter(CpsScript script) {
        this.script = script
    }

    def call(CpsClosure closure) {
        // Attach the stages model to the run for introspection etc.
        Utils.attachExecutionModel(script)

        ClosureModelTranslator m = new ClosureModelTranslator(Root.class, script)

        closure.delegate = m
        closure.resolveStrategy = Closure.DELEGATE_FIRST
        closure.call()

        Root root = m.toNestedModel()
        Throwable firstError

        if (root != null) {
            executeProperties(root)

            // Entire build, including notifications, runs in the withEnv.
            withEnvBlock(root.getEnvVars()) {
                inWrappers(root.wrappers) {
                    // Stage execution and post-build actions run in try/catch blocks, so we still run post-build actions
                    // even if the build fails.
                    // We save the caught error, if any, for throwing at the end of the build.
                    inDeclarativeAgent(root.agent) {
                        withCredentialsBlock(root.getEnvCredentials()) {
                            toolsBlock(root.agent, root.tools) {
                                // If we have an agent and script.scm isn't null, run checkout scm
                                if (root.agent.hasAgent() && Utils.hasScmContext(script)) {
                                    script.checkout script.scm
                                }

                                for (int i = 0; i < root.stages.getStages().size(); i++) {
                                    Stage thisStage = root.stages.getStages().get(i)
<<<<<<< HEAD

                                    runStageOrNot(thisStage, firstError) {
                                        script.stage(thisStage.name) {
                                            withEnvBlock(thisStage.getEnvVars()) {
                                                if (firstError == null) {
                                                    inDeclarativeAgent(thisStage.agent) {
                                                        withCredentialsBlock(thisStage.getEnvCredentials()) {
                                                            toolsBlock(thisStage.agent ?: root.agent, thisStage.tools) {
                                                                try {
                                                                    catchRequiredContextForNode(root.agent) {
                                                                        setUpDelegate(thisStage.steps.closure).call()
                                                                    }.call()
                                                                } catch (Exception e) {
                                                                    script.echo "Error in stages execution: ${e.getMessage()}"
                                                                    script.getProperty("currentBuild").result = Result.FAILURE
                                                                    if (firstError == null) {
                                                                        firstError = e
                                                                    }
                                                                } finally {
                                                                    // And finally, run the post stage steps.
                                                                    List<Closure> postClosures = thisStage.satisfiedPostStageConditions(root, script.getProperty("currentBuild"))
                                                                    catchRequiredContextForNode(thisStage.agent != null ? thisStage.agent : root.agent) {
                                                                        if (postClosures.size() > 0) {
                                                                            script.echo("Post stage")
                                                                            //TODO should this be a nested stage instead?
                                                                            try {
                                                                                for (int ni = 0; ni < postClosures.size(); ni++) {
                                                                                    setUpDelegate(postClosures.get(ni)).call()
                                                                                }
                                                                            } catch (Exception e) {
                                                                                script.echo "Error in stage post: ${e.getMessage()}"
                                                                                script.getProperty("currentBuild").result = Result.FAILURE
                                                                                if (firstError == null) {
                                                                                    firstError = e
                                                                                }
                                                                            }
                                                                        }
                                                                    }.call()
                                                                }
                                                            }.call()
                                                        }.call()

                                                    }.call()
=======
//                                    System.err.println("current firstError: ${firstError}")
                                    try {
                                        runStageOrNot(thisStage) {
                                            script.stage(thisStage.name) {
                                                withEnvBlock(thisStage.getEnvVars()) {
                                                    if (firstError == null) {
                                                        inDeclarativeAgent(thisStage.agent) {
                                                            withCredentialsBlock(thisStage.getEnvCredentials()) {
                                                                toolsBlock(thisStage.agent ?: root.agent, thisStage.tools) {
                                                                    // Execute the actual stage and potential post-stage actions
                                                                    executeSingleStage(root, thisStage)
                                                                }
                                                            }
                                                        }
                                                    }
>>>>>>> 99f7ebf0
                                                }
                                            }
                                        }
                                    } catch (Exception e) {
                                        if (firstError == null) {
                                            firstError = e
                                        }
                                    }
                                }

                                // Execute post-build actions now that we've finished all stages.
                                try {
                                    executePostBuild(root)
                                } catch (Exception e) {
<<<<<<< HEAD
                                    script.echo "Error in post execution: ${e.getMessage()}"
                                    script.getProperty("currentBuild").result = Result.FAILURE
=======
>>>>>>> 99f7ebf0
                                    if (firstError == null) {
                                        firstError = e
                                    }
                                }
<<<<<<< HEAD
                            }.call()
                        }.call()
                    }.call()
                }.call()
            }.call()
=======
                            }
                        }
                    }
                    // Execute notifications now that we've gotten past post-build and left the node.
                    try {
                        executeNotifications(root)
                    } catch (Exception e) {
                        if (firstError == null) {
                            firstError = e
                        }
                    }
                }
            }

>>>>>>> 99f7ebf0
            if (firstError != null) {
                script.echo "An error was encountered in execution: ${firstError.getMessage()}"
                throw firstError
            }
        }
    }

<<<<<<< HEAD
    Closure setUpDelegate(Closure c) {
=======
    /**
     * Actually execute a closure for a stage, conditional or post action.
     *
     * @param c The closure to execute
     */
    def setUpDelegate(Closure c) {
>>>>>>> 99f7ebf0
        c.delegate = script
        c.resolveStrategy = Closure.DELEGATE_FIRST
        c.call()
    }

<<<<<<< HEAD
    def catchRequiredContextForNode(Agent agent, Closure body) throws Exception {
=======
    /**
     * Execute the given body closure while watching for errors that will specifically show up when there's an attempt to
     * run a step that needs a node context but doesn't have one.
     *
     * @param agent The {@link Agent} that applies to this execution. Used to clarify error message.
     * @param inNotifications Whether we're currently in the notifications section, for error message clarification.
     * @param body The closure to call
     * @return The return of the resulting executed closure
     * @throws Exception
     */
    def catchRequiredContextForNode(Agent agent, boolean inNotifications = false, Closure body) throws Exception {
>>>>>>> 99f7ebf0
        return {
            try {
                body.call()
            } catch (MissingContextVariableException e) {
                if (FilePath.class.equals(e.type) || Launcher.class.equals(e.type)) {
                    if (!agent.hasAgent()) {
                        script.error("Attempted to execute a step that requires a node context while 'agent none' was specified. " +
                                "Be sure to specify your own 'node { ... }' blocks when using 'agent none'.")
                    } else {
                        throw e
                    }
                } else {
                    throw e
                }
            }
        }.call()
    }

    /**
     * Execute a body closure within a "withEnv" block.
     *
     * @param envVars A list of "FOO=BAR" environment variables. Can be null.
     * @param body The closure to execute
     * @return The return of the resulting executed closure
     */
    def withEnvBlock(List<String> envVars, Closure body) {
        if (envVars != null && !envVars.isEmpty()) {
            return {
                script.withEnv(envVars) {
                    body.call()
                }
            }.call()
        } else {
            return {
                body.call()
            }.call()
        }
    }

    /**
     * Execute a given closure within a "withCredentials" block.
     *
     * @param credentials A map of strings to {@link CredentialWrapper}s
     * @param body The closure to execute
     * @return The return of the resulting executed closure
     */
    def withCredentialsBlock(@Nonnull Map<String, CredentialWrapper> credentials, Closure body) {
        if (!credentials.isEmpty()) {
            List<Map<String, Object>> parameters = createWithCredentialsParameters(credentials)
            return {
                script.withCredentials(parameters) {
                    body.call()
                }
            }.call()
        } else {
            return {
                body.call()
            }.call()
        }
    }

    /**
     * Takes a map of credential wrappers and generates the proper output for the "withCredentials" block argument.
     * @param credentials A map of strings to {@link CredentialWrapper}s
     * @return A list of string->object maps suitable for passing to "withCredentials"
     */
    @NonCPS
    private List<Map<String, Object>> createWithCredentialsParameters(
            @Nonnull Map<String, CredentialWrapper> credentials) {
        List<Map<String, Object>> parameters = []
        Set<Map.Entry<String, CredentialWrapper>> set = credentials.entrySet()
        for (Map.Entry<String, CredentialWrapper> entry : set) {
            entry.value.addParameters(entry.key, parameters)
        }
        parameters
    }

    /**
     * Executes a given closure in a "withEnv" block after installing the specified tools
     * @param agent The agent context we're running in
     * @param tools The tools configuration we're using
     * @param body The closure to execute
     * @return The return of the resulting executed closure
     */
    def toolsBlock(Agent agent, Tools tools, Closure body) {
        // If there's no agent, don't install tools in the first place.
        if (agent.hasAgent() && tools != null) {
            def toolEnv = []
            def toolsList = tools.getToolEntries()
            for (int i = 0; i < toolsList.size(); i++) {
                def entry = toolsList.get(i)
                String k = entry.get(0)
                String v = entry.get(1)

                String toolPath = script.tool(name: v, type: Tools.typeForKey(k))

                toolEnv.addAll(script.envVarsForTool(toolId: Tools.typeForKey(k), toolVersion: v))
            }

            return {
                script.withEnv(toolEnv) {
                    body.call()
                }
            }.call()
        } else {
            return {
                body.call()
            }.call()
        }
    }

    /**
     * Executes the given closure inside a declarative agent block, if appropriate.
     *
     * @param agent The agent context we're running in
     * @param body The closure to execute
     * @return The return of the resulting executed closure
     */
    def inDeclarativeAgent(Agent agent, Closure body) {
        if (agent == null) {
            return {
                body.call()
            }.call()
        } else {
            return agent.getDeclarativeAgent().getScript(script).run {
                body.call()
            }.call()
        }
    }

    /**
     * Executes the given closure inside 0 or more wrapper blocks if appropriate
     * @param wrappers The wrapper configuration we're executing in
     * @param body The closure to execute
     * @return The return of the resulting executed closure
     */
    def inWrappers(Wrappers wrappers, Closure body) {
        if (wrappers != null) {
            return {
                recursiveWrappers(wrappers.keySet().toList(), wrappers, body)
            }.call()
        } else {
            return {
                body.call()
            }.call()
        }
    }

    /**
     * Generates and executes a single (or no) wrapper block, recursively calling itself on any remaining wrapper names.
     * @param wrapperNames A list of wrapper names remaining to run
     * @param wrappers The wrappers configuration we're executing in
     * @param body The closure to execute
     * @return The return of the resulting executed closure
     */
    def recursiveWrappers(List<String> wrapperNames, Wrappers wrappers, Closure body) {
        if (wrapperNames.isEmpty()) {
            return {
                body.call()
            }.call()
        } else {
            def thisWrapper = wrapperNames.remove(0)

            def wrapperArgs = wrappers.get(thisWrapper)
            if (wrapperArgs != null) {
                return {
                    script."${thisWrapper}"(wrapperArgs) {
                        recursiveWrappers(wrapperNames, wrappers, body)
                    }
                }.call()
            } else {
                return {
                    script."${thisWrapper}"() {
                        recursiveWrappers(wrapperNames, wrappers, body)
                    }
                }.call()
            }
        }
    }

    /**
     * Executes a given closure if there is no error and either there is no when condition on the stage or the when condition
     * passes.
     *
     * @param stage The stage we're executing
     * @param body The closure to execute
     * @return The return of the resulting executed closure
     */
    def runStageOrNot(Stage stage, Closure body) {
        if (stage.when == null || setUpDelegate(stage.when.closure)) {
            return {
                body.call()
            }.call()
        }
    }

    /**
     * Executes a single stage and post-stage actions, and returns any error it may have generated.
     *
     * @param root The root context we're running in
     * @param thisStage The stage context we're running in
     */
    def executeSingleStage(Root root, Stage thisStage) throws Throwable {
        Throwable stageError
        try {
            catchRequiredContextForNode(thisStage.agent ?: root.agent) {
                setUpDelegate(thisStage.steps.closure)
            }
        } catch (Exception e) {
            script.getProperty("currentBuild").result = Result.FAILURE
            if (stageError == null) {
                stageError = e
            }
        } finally {
            // And finally, run the post stage steps.
            List<Closure> postClosures = thisStage.satisfiedPostStageConditions(root, script.getProperty("currentBuild"))
            catchRequiredContextForNode(thisStage.agent ?: root.agent, false) {
                if (postClosures.size() > 0) {
                    script.echo("Post stage")
                    //TODO should this be a nested stage instead?
                    try {
                        for (int ni = 0; ni < postClosures.size(); ni++) {
                            setUpDelegate(postClosures.get(ni))
                        }
                    } catch (Exception e) {
                        script.getProperty("currentBuild").result = Result.FAILURE
                        if (stageError == null) {
                            stageError = e
                        }
                    }
                }
            }
        }

        if (stageError != null) {
            throw stageError
        }
    }

    /**
     * Executes the notifications for this build.
     * @param root The root context we're running in.
     */
    def executeNotifications(Root root) throws Throwable {
        Throwable stageError

        // And finally, run the notifications.
        List<Closure> notificationClosures = root.satisfiedNotifications(script.getProperty("currentBuild"))
        if (notificationClosures.size() > 0) {
            try {
                script.stage("Notifications") {
                    catchRequiredContextForNode(root.agent, true) {
                        for (int i = 0; i < notificationClosures.size(); i++) {
                            setUpDelegate(notificationClosures.get(i))
                        }
                    }
                }
            } catch (Exception e) {
                script.getProperty("currentBuild").result = Result.FAILURE
                stageError = e
            }
        }

        if (stageError != null) {
            throw stageError
        }
    }

    /**
     * Executes the post build actions for this build
     * @param root The root context we're executing in
     */
    def executePostBuild(Root root) throws Throwable {
        Throwable stageError
        List<Closure> postBuildClosures = root.satisfiedPostBuilds(script.getProperty("currentBuild"))
        if (postBuildClosures.size() > 0) {
            try {
                script.stage("Post Build Actions") {
                    catchRequiredContextForNode(root.agent) {
                        for (int i = 0; i < postBuildClosures.size(); i++) {
                            setUpDelegate(postBuildClosures.get(i))
                        }
                    }
                }
            } catch (Exception e) {
                script.getProperty("currentBuild").result = Result.FAILURE
                stageError = e
            }
        }

        if (stageError != null) {
            throw stageError
        }
    }

    /**
     * Sets any appropriate job properties for this build.
     *
     * @param root The root context we're running in
     */
    def executeProperties(Root root) {
        def jobProps = []

        if (root.jobProperties != null) {
            jobProps.addAll(root.jobProperties.properties)
        }
        if (root.triggers != null) {
            jobProps.add(script.pipelineTriggers(root.triggers.triggers))
        }
        if (root.parameters != null) {
            jobProps.add(script.parameters(root.parameters.parameters))
        }
        if (!jobProps.isEmpty()) {
            script.properties(jobProps)
        }
    }
}<|MERGE_RESOLUTION|>--- conflicted
+++ resolved
@@ -79,51 +79,6 @@
 
                                 for (int i = 0; i < root.stages.getStages().size(); i++) {
                                     Stage thisStage = root.stages.getStages().get(i)
-<<<<<<< HEAD
-
-                                    runStageOrNot(thisStage, firstError) {
-                                        script.stage(thisStage.name) {
-                                            withEnvBlock(thisStage.getEnvVars()) {
-                                                if (firstError == null) {
-                                                    inDeclarativeAgent(thisStage.agent) {
-                                                        withCredentialsBlock(thisStage.getEnvCredentials()) {
-                                                            toolsBlock(thisStage.agent ?: root.agent, thisStage.tools) {
-                                                                try {
-                                                                    catchRequiredContextForNode(root.agent) {
-                                                                        setUpDelegate(thisStage.steps.closure).call()
-                                                                    }.call()
-                                                                } catch (Exception e) {
-                                                                    script.echo "Error in stages execution: ${e.getMessage()}"
-                                                                    script.getProperty("currentBuild").result = Result.FAILURE
-                                                                    if (firstError == null) {
-                                                                        firstError = e
-                                                                    }
-                                                                } finally {
-                                                                    // And finally, run the post stage steps.
-                                                                    List<Closure> postClosures = thisStage.satisfiedPostStageConditions(root, script.getProperty("currentBuild"))
-                                                                    catchRequiredContextForNode(thisStage.agent != null ? thisStage.agent : root.agent) {
-                                                                        if (postClosures.size() > 0) {
-                                                                            script.echo("Post stage")
-                                                                            //TODO should this be a nested stage instead?
-                                                                            try {
-                                                                                for (int ni = 0; ni < postClosures.size(); ni++) {
-                                                                                    setUpDelegate(postClosures.get(ni)).call()
-                                                                                }
-                                                                            } catch (Exception e) {
-                                                                                script.echo "Error in stage post: ${e.getMessage()}"
-                                                                                script.getProperty("currentBuild").result = Result.FAILURE
-                                                                                if (firstError == null) {
-                                                                                    firstError = e
-                                                                                }
-                                                                            }
-                                                                        }
-                                                                    }.call()
-                                                                }
-                                                            }.call()
-                                                        }.call()
-
-                                                    }.call()
-=======
 //                                    System.err.println("current firstError: ${firstError}")
                                     try {
                                         runStageOrNot(thisStage) {
@@ -139,7 +94,6 @@
                                                             }
                                                         }
                                                     }
->>>>>>> 99f7ebf0
                                                 }
                                             }
                                         }
@@ -154,37 +108,15 @@
                                 try {
                                     executePostBuild(root)
                                 } catch (Exception e) {
-<<<<<<< HEAD
-                                    script.echo "Error in post execution: ${e.getMessage()}"
-                                    script.getProperty("currentBuild").result = Result.FAILURE
-=======
->>>>>>> 99f7ebf0
                                     if (firstError == null) {
                                         firstError = e
                                     }
                                 }
-<<<<<<< HEAD
                             }.call()
                         }.call()
                     }.call()
                 }.call()
             }.call()
-=======
-                            }
-                        }
-                    }
-                    // Execute notifications now that we've gotten past post-build and left the node.
-                    try {
-                        executeNotifications(root)
-                    } catch (Exception e) {
-                        if (firstError == null) {
-                            firstError = e
-                        }
-                    }
-                }
-            }
-
->>>>>>> 99f7ebf0
             if (firstError != null) {
                 script.echo "An error was encountered in execution: ${firstError.getMessage()}"
                 throw firstError
@@ -192,24 +124,17 @@
         }
     }
 
-<<<<<<< HEAD
-    Closure setUpDelegate(Closure c) {
-=======
     /**
      * Actually execute a closure for a stage, conditional or post action.
      *
      * @param c The closure to execute
      */
     def setUpDelegate(Closure c) {
->>>>>>> 99f7ebf0
         c.delegate = script
         c.resolveStrategy = Closure.DELEGATE_FIRST
         c.call()
     }
 
-<<<<<<< HEAD
-    def catchRequiredContextForNode(Agent agent, Closure body) throws Exception {
-=======
     /**
      * Execute the given body closure while watching for errors that will specifically show up when there's an attempt to
      * run a step that needs a node context but doesn't have one.
@@ -220,8 +145,7 @@
      * @return The return of the resulting executed closure
      * @throws Exception
      */
-    def catchRequiredContextForNode(Agent agent, boolean inNotifications = false, Closure body) throws Exception {
->>>>>>> 99f7ebf0
+    def catchRequiredContextForNode(Agent agent, Closure body) throws Exception {
         return {
             try {
                 body.call()
@@ -462,35 +386,6 @@
     }
 
     /**
-     * Executes the notifications for this build.
-     * @param root The root context we're running in.
-     */
-    def executeNotifications(Root root) throws Throwable {
-        Throwable stageError
-
-        // And finally, run the notifications.
-        List<Closure> notificationClosures = root.satisfiedNotifications(script.getProperty("currentBuild"))
-        if (notificationClosures.size() > 0) {
-            try {
-                script.stage("Notifications") {
-                    catchRequiredContextForNode(root.agent, true) {
-                        for (int i = 0; i < notificationClosures.size(); i++) {
-                            setUpDelegate(notificationClosures.get(i))
-                        }
-                    }
-                }
-            } catch (Exception e) {
-                script.getProperty("currentBuild").result = Result.FAILURE
-                stageError = e
-            }
-        }
-
-        if (stageError != null) {
-            throw stageError
-        }
-    }
-
-    /**
      * Executes the post build actions for this build
      * @param root The root context we're executing in
      */
