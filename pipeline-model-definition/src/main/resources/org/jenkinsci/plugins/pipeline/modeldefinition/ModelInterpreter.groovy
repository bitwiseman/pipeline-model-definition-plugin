/*
 * The MIT License
 *
 * Copyright (c) 2016, CloudBees, Inc.
 *
 * Permission is hereby granted, free of charge, to any person obtaining a copy
 * of this software and associated documentation files (the "Software"), to deal
 * in the Software without restriction, including without limitation the rights
 * to use, copy, modify, merge, publish, distribute, sublicense, and/or sell
 * copies of the Software, and to permit persons to whom the Software is
 * furnished to do so, subject to the following conditions:
 *
 * The above copyright notice and this permission notice shall be included in
 * all copies or substantial portions of the Software.
 *
 * THE SOFTWARE IS PROVIDED "AS IS", WITHOUT WARRANTY OF ANY KIND, EXPRESS OR
 * IMPLIED, INCLUDING BUT NOT LIMITED TO THE WARRANTIES OF MERCHANTABILITY,
 * FITNESS FOR A PARTICULAR PURPOSE AND NONINFRINGEMENT. IN NO EVENT SHALL THE
 * AUTHORS OR COPYRIGHT HOLDERS BE LIABLE FOR ANY CLAIM, DAMAGES OR OTHER
 * LIABILITY, WHETHER IN AN ACTION OF CONTRACT, TORT OR OTHERWISE, ARISING FROM,
 * OUT OF OR IN CONNECTION WITH THE SOFTWARE OR THE USE OR OTHER DEALINGS IN
 * THE SOFTWARE.
 */
package org.jenkinsci.plugins.pipeline.modeldefinition

import com.cloudbees.groovy.cps.NonCPS
import com.cloudbees.groovy.cps.impl.CpsClosure
import hudson.FilePath
import hudson.Launcher
import hudson.model.Result
import org.jenkinsci.plugins.pipeline.modeldefinition.environment.DeclarativeEnvironmentContributor
import org.jenkinsci.plugins.pipeline.modeldefinition.environment.impl.Credentials
import org.jenkinsci.plugins.pipeline.modeldefinition.model.*
import org.jenkinsci.plugins.pipeline.modeldefinition.steps.CredentialWrapper
import org.jenkinsci.plugins.pipeline.modeldefinition.when.DeclarativeStageConditional
import org.jenkinsci.plugins.workflow.cps.CpsScript
import org.jenkinsci.plugins.workflow.steps.MissingContextVariableException

import javax.annotation.Nonnull

/**
 * CPS-transformed code for actually performing the build.
 *
 * @author Andrew Bayer
 */
public class ModelInterpreter implements Serializable {
    private CpsScript script

    public ModelInterpreter(CpsScript script) {
        this.script = script
    }

    def call(CpsClosure closure) {

        ClosureModelTranslator m = new ClosureModelTranslator(Root.class, script)

        closure.delegate = m
        closure.resolveStrategy = Closure.DELEGATE_FIRST
        closure.call()

        Root root = m.toNestedModel()
        Throwable firstError

        if (root != null) {
            // Attach the stages model to the run for introspection etc.
            Utils.attachDeclarativeActions(script)
            boolean postBuildRun = false

            try {
                executeProperties(root)

                // Entire build, including notifications, runs in the withEnv.
                withEnvBlock(getEnvVars(root.environment)) {
                    inWrappers(root.options) {
                        // Stage execution and post-build actions run in try/catch blocks, so we still run post-build actions
                        // even if the build fails.
                        // We save the caught error, if any, for throwing at the end of the build.
<<<<<<< HEAD
                        inDeclarativeAgent(root, root.agent) {
                            withCredentialsBlock(getEnvCredentials(root.environment)) {
=======
                        inDeclarativeAgent(root, root, root.agent) {
                            withCredentialsBlock(root.getEnvCredentials()) {
>>>>>>> ad6afe6e
                                toolsBlock(root.agent, root.tools) {
                                    for (int i = 0; i < root.stages.getStages().size(); i++) {
                                        Stage thisStage = root.stages.getStages().get(i)
                                        try {
                                            script.stage(thisStage.name) {
                                                if (firstError == null) {
                                                    withEnvBlock(getEnvVars(thisStage.environment)) {
                                                        if (evaluateWhen(thisStage.when)) {
<<<<<<< HEAD
                                                            inDeclarativeAgent(thisStage, thisStage.agent) {
                                                                withCredentialsBlock(getEnvCredentials(thisStage.environment)) {
=======
                                                            inDeclarativeAgent(thisStage, root, thisStage.agent) {
                                                                withCredentialsBlock(thisStage.getEnvCredentials()) {
>>>>>>> ad6afe6e
                                                                    toolsBlock(thisStage.agent ?: root.agent, thisStage.tools) {
                                                                        // Execute the actual stage and potential post-stage actions
                                                                        executeSingleStage(root, thisStage)
                                                                    }
                                                                }
                                                            }
                                                        } else {
                                                            Utils.logToTaskListener("Stage '${thisStage.name}' skipped due to when conditional")
                                                            Utils.markStageSkippedForConditional(thisStage.name)
                                                        }
                                                    }
                                                } else {
                                                    Utils.logToTaskListener("Stage '${thisStage.name}' skipped due to earlier failure(s)")
                                                    Utils.markStageSkippedForFailure(thisStage.name)
                                                }
                                            }
                                        } catch (Exception e) {
                                            script.getProperty("currentBuild").result = Result.FAILURE
                                            Utils.markStageFailedAndContinued(thisStage.name)
                                            if (firstError == null) {
                                                firstError = e
                                            }
                                        }
                                    }

                                    // Execute post-build actions now that we've finished all stages.
                                    try {
                                        postBuildRun = true
                                        executePostBuild(root)
                                    } catch (Exception e) {
                                        if (firstError == null) {
                                            firstError = e
                                        }
                                    }
                                }
                            }
                        }
                    }
                }
            } finally {
                // If we hit an exception somewhere *before* we got to stages, we still need to do post-build tasks.
                if (!postBuildRun) {
                    executePostBuild(root)
                }
            }
            if (firstError != null) {
                throw firstError
            }
        }
    }

    /**
     * Actually execute a closure for a stage, conditional or post action.
     *
     * @param c The closure to execute
     */
    def delegateAndExecute(Closure c) {
        c.delegate = script
        c.resolveStrategy = Closure.DELEGATE_FIRST
        c.call()
    }

    /**
     * Execute the given body closure while watching for errors that will specifically show up when there's an attempt to
     * run a step that needs a node context but doesn't have one.
     *
     * @param agent The {@link Agent} that applies to this execution. Used to clarify error message.
     * @param inNotifications Whether we're currently in the notifications section, for error message clarification.
     * @param body The closure to call
     * @return The return of the resulting executed closure
     * @throws Exception
     */
    def catchRequiredContextForNode(Agent agent, Closure body) throws Exception {
        return {
            try {
                body.call()
            } catch (MissingContextVariableException e) {
                if (FilePath.class.equals(e.type) || Launcher.class.equals(e.type)) {
                    if (!agent.hasAgent()) {
                        script.error(Messages.ModelInterpreter_NoNodeContext())
                    } else {
                        throw e
                    }
                } else {
                    throw e
                }
            }
        }.call()
    }

    /**
     * Execute a body closure within a "withEnv" block.
     *
     * @param envVars A list of "FOO=BAR" environment variables. Can be null.
     * @param body The closure to execute
     * @return The return of the resulting executed closure
     */
    def withEnvBlock(List<String> envVars, Closure body) {
        if (envVars != null && !envVars.isEmpty()) {
            return {
                script.withEnv(envVars) {
                    body.call()
                }
            }.call()
        } else {
            return {
                body.call()
            }.call()
        }
    }

    /**
     * Execute a given closure within a "withCredentials" block.
     *
     * @param credentials A map of strings to {@link CredentialWrapper}s
     * @param body The closure to execute
     * @return The return of the resulting executed closure
     */
    def withCredentialsBlock(@Nonnull Map<String, Credentials> credentials, Closure body) {
        if (!credentials.isEmpty()) {
            List<Map<String, Object>> parameters = createWithCredentialsParameters(credentials)
            return {
                script.withCredentials(parameters) {
                    body.call()
                }
            }.call()
        } else {
            return {
                body.call()
            }.call()
        }
    }

    /**
     * Takes a map of credential wrappers and generates the proper output for the "withCredentials" block argument.
     * @param credentials A map of strings to {@link CredentialWrapper}s
     * @return A list of string->object maps suitable for passing to "withCredentials"
     */
    @NonCPS
    private List<Map<String, Object>> createWithCredentialsParameters(
            @Nonnull Map<String, Credentials> credentials) {
        List<Map<String, Object>> parameters = []
        Set<Map.Entry<String, Credentials>> set = credentials.entrySet()
        for (Map.Entry<String, Credentials> entry : set) {
            entry.value.addParameters(script, entry.key, parameters)
        }
        parameters
    }

    /**
     * Executes a given closure in a "withEnv" block after installing the specified tools
     * @param agent The agent context we're running in
     * @param tools The tools configuration we're using
     * @param body The closure to execute
     * @return The return of the resulting executed closure
     */
    def toolsBlock(Agent agent, Tools tools, Closure body) {
        // If there's no agent, don't install tools in the first place.
        if (agent.hasAgent() && tools != null) {
            def toolEnv = []
            def toolsList = tools.getToolEntries()
            if (!Utils.withinAStage()) {
                script.stage(SyntheticStageNames.toolInstall()) {
                    toolEnv = actualToolsInstall(toolsList)
                }
            } else {
                toolEnv = actualToolsInstall(toolsList)
            }
            return {
                script.withEnv(toolEnv) {
                    body.call()
                }
            }.call()
        } else {
            return {
                body.call()
            }.call()
        }
    }

    def actualToolsInstall(List<List<Object>> toolsList) {
        def toolEnv = []
        for (int i = 0; i < toolsList.size(); i++) {
            def entry = toolsList.get(i)
            String k = entry.get(0)
            String v = entry.get(1)

            String toolPath = script.tool(name: v, type: Tools.typeForKey(k))

            toolEnv.addAll(script.envVarsForTool(toolId: Tools.typeForKey(k), toolVersion: v))
        }

        return toolEnv
    }

    /**
     * Executes the given closure inside a declarative agent block, if appropriate.
     *
     * @param context Either a stage or root object, the context we're running in.
     * @param root The root object for this pipeline
     * @param agent The agent context we're running in
     * @param body The closure to execute
     * @return The return of the resulting executed closure
     */
    def inDeclarativeAgent(Object context, Root root, Agent agent, Closure body) {
        if (agent == null) {
            return {
                body.call()
            }.call()
        } else {
            return agent.getDeclarativeAgent(root, context).getScript(script).run {
                body.call()
            }.call()
        }
    }

    /**
     * Executes the given closure inside 0 or more wrapper blocks if appropriate
     * @param options The options configuration we're executing in
     * @param body The closure to execute
     * @return The return of the resulting executed closure
     */
    def inWrappers(Options options, Closure body) {
        if (options?.wrappers != null) {
            return {
                recursiveWrappers(options.wrappers.keySet().toList(), options.wrappers, body)
            }.call()
        } else {
            return {
                body.call()
            }.call()
        }
    }

    /**
     * Generates and executes a single (or no) wrapper block, recursively calling itself on any remaining wrapper names.
     * @param wrapperNames A list of wrapper names remaining to run
     * @param wrappers The wrappers configuration we're executing in
     * @param body The closure to execute
     * @return The return of the resulting executed closure
     */
    def recursiveWrappers(List<String> wrapperNames, Map<String,Object> wrappers, Closure body) {
        if (wrapperNames.isEmpty()) {
            return {
                body.call()
            }.call()
        } else {
            def thisWrapper = wrapperNames.remove(0)

            def wrapperArgs = wrappers.get(thisWrapper)
            if (wrapperArgs != null) {
                return {
                    script."${thisWrapper}"(wrapperArgs) {
                        recursiveWrappers(wrapperNames, wrappers, body)
                    }
                }.call()
            } else {
                return {
                    script."${thisWrapper}"() {
                        recursiveWrappers(wrapperNames, wrappers, body)
                    }
                }.call()
            }
        }
    }

    /**
     * Executes a single stage and post-stage actions, and returns any error it may have generated.
     *
     * @param root The root context we're running in
     * @param thisStage The stage context we're running in
     */
    def executeSingleStage(Root root, Stage thisStage) throws Throwable {
        Throwable stageError = null
        try {
            catchRequiredContextForNode(thisStage.agent ?: root.agent) {
                delegateAndExecute(thisStage.steps.closure)
            }
        } catch (Exception e) {
            script.getProperty("currentBuild").result = Result.FAILURE
            Utils.markStageFailedAndContinued(thisStage.name)
            if (stageError == null) {
                stageError = e
            }
        } finally {
            // And finally, run the post stage steps.
            if (root.hasSatisfiedConditions(thisStage.post, script.getProperty("currentBuild"))) {
                Utils.logToTaskListener("Post stage")
                stageError = runPostConditions(thisStage.post, thisStage.agent ?: root.agent, stageError, thisStage.name)
            }
        }

        if (stageError != null) {
            throw stageError
        }
    }

    /**
     *
     */
    def evaluateWhen(StageConditionals when) {
        if (when == null) {
            return true
        } else {
            for (int i = 0; i < when.conditions.size(); i++) {
                DeclarativeStageConditional c = when.conditions.get(i)
                if (!c.getScript(script).evaluate()) {
                    return false
                }
            }
            return true
        }
    }

    /**
     * Executes the post build actions for this build
     * @param root The root context we're executing in
     */
    def executePostBuild(Root root) throws Throwable {
        Throwable stageError = null
        if (root.hasSatisfiedConditions(root.post, script.getProperty("currentBuild"))) {
            script.stage(SyntheticStageNames.postBuild()) {
                stageError = runPostConditions(root.post, root.agent, stageError)
            }
        }

        if (stageError != null) {
            throw stageError
        }
    }

    /**
     * Actually does the execution of post actions, both post-stage and post-build.
     * @param responder The {@link AbstractBuildConditionResponder} we're pulling conditions from.
     * @param agentContext The {@link Agent} context we're running in.
     * @param stageError Any existing error from earlier parts of the stage we're in, or null.
     * @param stageName Optional - the name of the stage we're running in, so we can mark it as failed if needed.
     * @return The stageError, which, if null when passed in and an error is hit, will be set to the first error encountered.
     */
    def runPostConditions(AbstractBuildConditionResponder responder,
                          Agent agentContext,
                          Throwable stageError,
                          String stageName = null) {
        List<String> orderedConditions = BuildCondition.orderedConditionNames
        for (int i = 0; i < orderedConditions.size(); i++) {
            try {
                String conditionName = orderedConditions.get(i)

                Closure c = responder.closureForSatisfiedCondition(conditionName, script.getProperty("currentBuild"))
                if (c != null) {
                    catchRequiredContextForNode(agentContext) {
                        delegateAndExecute(c)
                    }
                }
            } catch (Exception e) {
                script.getProperty("currentBuild").result = Result.FAILURE
                if (stageName != null) {
                    Utils.markStageFailedAndContinued(stageName)
                }
                if (stageError == null) {
                    stageError = e
                }
            }
        }

        return stageError
    }

    /**
     * Sets any appropriate job properties for this build.
     *
     * @param root The root context we're running in
     */
    def executeProperties(Root root) {
        def jobProps = []

        if (root.options != null) {
            jobProps.addAll(root.options.properties)
        }
        if (root.triggers != null) {
            jobProps.add(script.pipelineTriggers(root.triggers.triggers))
        }
        if (root.parameters != null) {
            jobProps.add(script.parameters(root.parameters.parameters))
        }
        if (!jobProps.isEmpty()) {
            script.properties(jobProps)
        }
    }

    /**
     * Helper method for translating the key/value pairs in the {@link Environment} into a list of "key=value" strings
     * suitable for use with the withEnv step.
     *
     * @return a list of "key=value" strings.
     */
    List<String> getEnvVars(Environment environment) {
        List<String> list = []
        if (environment != null) {
            List<String> entries = []
            def map = environment.getMap()
            entries.addAll(map.keySet())
            for (int i = 0; i < entries.size(); i++) {
                def key = entries.get(i)
                def value = map[key]
                if (!(value instanceof DeclarativeEnvironmentContributor)) {
                    list.add("${key}=${value}")
                } else if (!(value instanceof DeclarativeEnvironmentContributor.MutedGenerator)) {
                    List<String> ee = value.generate(script, key)
                    if (ee != null) {
                        list.addAll(ee)
                    }
                }
            }
        }
        return list
    }

    Map<String, Credentials> getEnvCredentials(Environment environment) {
        Map<String, Credentials> m = [:]
        if (environment != null) {
            List<String> entries = []
            def map = environment.getMap()
            entries.addAll(map.keySet())
            for (int i = 0; i < entries.size(); i++) {
                String key = entries.get(i);
                def value = map[key]
                if (value instanceof Credentials) {
                    m["${key}"] = value
                }
            }
        }
        return m
    }
}<|MERGE_RESOLUTION|>--- conflicted
+++ resolved
@@ -75,13 +75,8 @@
                         // Stage execution and post-build actions run in try/catch blocks, so we still run post-build actions
                         // even if the build fails.
                         // We save the caught error, if any, for throwing at the end of the build.
-<<<<<<< HEAD
-                        inDeclarativeAgent(root, root.agent) {
+                        inDeclarativeAgent(root, root, root.agent) {
                             withCredentialsBlock(getEnvCredentials(root.environment)) {
-=======
-                        inDeclarativeAgent(root, root, root.agent) {
-                            withCredentialsBlock(root.getEnvCredentials()) {
->>>>>>> ad6afe6e
                                 toolsBlock(root.agent, root.tools) {
                                     for (int i = 0; i < root.stages.getStages().size(); i++) {
                                         Stage thisStage = root.stages.getStages().get(i)
@@ -90,13 +85,8 @@
                                                 if (firstError == null) {
                                                     withEnvBlock(getEnvVars(thisStage.environment)) {
                                                         if (evaluateWhen(thisStage.when)) {
-<<<<<<< HEAD
-                                                            inDeclarativeAgent(thisStage, thisStage.agent) {
+                                                            inDeclarativeAgent(thisStage, root, thisStage.agent) {
                                                                 withCredentialsBlock(getEnvCredentials(thisStage.environment)) {
-=======
-                                                            inDeclarativeAgent(thisStage, root, thisStage.agent) {
-                                                                withCredentialsBlock(thisStage.getEnvCredentials()) {
->>>>>>> ad6afe6e
                                                                     toolsBlock(thisStage.agent ?: root.agent, thisStage.tools) {
                                                                         // Execute the actual stage and potential post-stage actions
                                                                         executeSingleStage(root, thisStage)
