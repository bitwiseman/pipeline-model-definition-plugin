--- conflicted
+++ resolved
@@ -82,52 +82,19 @@
             // Entire build, including notifications, runs in the withEnv.
             withEnvBlock(root.getEnvVars()) {
                 inWrappers(root.wrappers) {
-                // Stage execution and post-build actions run in try/catch blocks, so we still run post-build actions
-                // even if the build fails.
-                // We save the caught error, if any, for throwing at the end of the build.
-                inDeclarativeAgent(root.agent) {
-                    toolsBlock(root.agent, root.tools) {
-                        // If we have an agent and script.scm isn't null, run checkout scm
-                        if (root.agent.hasAgent() && Utils.hasScmContext(script)) {
+                    // Stage execution and post-build actions run in try/catch blocks, so we still run post-build actions
+                    // even if the build fails.
+                    // We save the caught error, if any, for throwing at the end of the build.
+                    inDeclarativeAgent(root.agent) {
+                        toolsBlock(root.agent, root.tools) {
+                            // If we have an agent and script.scm isn't null, run checkout scm
+                            if (root.agent.hasAgent() && Utils.hasScmContext(script)) {
                                 script.checkout script.scm
                             }
 
                             for (int i = 0; i < root.stages.getStages().size(); i++) {
                                 Stage thisStage = root.stages.getStages().get(i)
 
-<<<<<<< HEAD
-                            script.stage(thisStage.name) {
-                                withEnvBlock(thisStage.getEnvVars()) {
-                                    if (firstError == null) {
-                                        inDeclarativeAgent(thisStage.agent) {
-                                            toolsBlock(thisStage.agent ?: root.agent, thisStage.tools) {
-                                                try {
-                                                    catchRequiredContextForNode(root.agent) {
-                                                        setUpDelegate(thisStage.steps.closure).call()
-                                                    }.call()
-                                                } catch (Exception e) {
-                                                    script.echo "Error in stages execution: ${e.getMessage()}"
-                                                    script.getProperty("currentBuild").result = Result.FAILURE
-                                                    if (firstError == null) {
-                                                        firstError = e
-                                                    }
-                                                } finally {
-                                                    // And finally, run the post stage steps.
-                                                    List<Closure> postClosures = thisStage.satisfiedPostStageConditions(root, script.getProperty("currentBuild"))
-                                                        catchRequiredContextForNode(thisStage.agent != null ? thisStage.agent : root.agent) {
-                                                            if (postClosures.size() > 0) {
-                                                                script.echo("Post stage")
-                                                                //TODO should this be a nested stage instead?
-                                                                try {
-                                                                    for (int ni = 0; ni < postClosures.size(); ni++) {
-                                                                        setUpDelegate(postClosures.get(ni)).call()
-                                                                    }
-                                                                } catch (Exception e) {
-                                                                    script.echo "Error in stage post: ${e.getMessage()}"
-                                                                    script.getProperty("currentBuild").result = Result.FAILURE
-                                                                    if (firstError == null) {
-                                                                        firstError = e
-=======
                                 runStageOrNot(thisStage, firstError) {
                                     script.stage(thisStage.name) {
                                         withEnvBlock(thisStage.getEnvVars()) {
@@ -147,7 +114,7 @@
                                                         } finally {
                                                             // And finally, run the post stage steps.
                                                             List<Closure> postClosures = thisStage.satisfiedPostStageConditions(root, script.getProperty("currentBuild"))
-                                                            catchRequiredContextForNode(thisStage.agent != null ? thisStage.agent : root.agent, false) {
+                                                            catchRequiredContextForNode(thisStage.agent != null ? thisStage.agent : root.agent) {
                                                                 if (postClosures.size() > 0) {
                                                                     script.echo("Post stage")
                                                                     //TODO should this be a nested stage instead?
@@ -161,7 +128,6 @@
                                                                         if (firstError == null) {
                                                                             firstError = e
                                                                         }
->>>>>>> ec6f0ea9
                                                                     }
                                                                 }
                                                             }.call()
@@ -173,6 +139,7 @@
                                     }
                                 }.call()
                             }
+
                             try {
                                 catchRequiredContextForNode(root.agent) {
                                     List<Closure> postBuildClosures = root.satisfiedPostBuilds(script.getProperty("currentBuild"))
@@ -196,7 +163,6 @@
                 }.call()
 
             }.call()
-
             if (firstError != null) {
                 throw firstError
             }
