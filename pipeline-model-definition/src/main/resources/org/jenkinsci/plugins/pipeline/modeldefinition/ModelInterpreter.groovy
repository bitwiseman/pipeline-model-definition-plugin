--- conflicted
+++ resolved
@@ -79,10 +79,6 @@
 
                                 for (int i = 0; i < root.stages.getStages().size(); i++) {
                                     Stage thisStage = root.stages.getStages().get(i)
-<<<<<<< HEAD
-
-=======
->>>>>>> 58626c6f
                                     try {
                                         runStageOrNot(thisStage) {
                                             script.stage(thisStage.name) {
