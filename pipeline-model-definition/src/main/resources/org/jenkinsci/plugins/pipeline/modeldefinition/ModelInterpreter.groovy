/*
 * The MIT License
 *
 * Copyright (c) 2016, CloudBees, Inc.
 *
 * Permission is hereby granted, free of charge, to any person obtaining a copy
 * of this software and associated documentation files (the "Software"), to deal
 * in the Software without restriction, including without limitation the rights
 * to use, copy, modify, merge, publish, distribute, sublicense, and/or sell
 * copies of the Software, and to permit persons to whom the Software is
 * furnished to do so, subject to the following conditions:
 *
 * The above copyright notice and this permission notice shall be included in
 * all copies or substantial portions of the Software.
 *
 * THE SOFTWARE IS PROVIDED "AS IS", WITHOUT WARRANTY OF ANY KIND, EXPRESS OR
 * IMPLIED, INCLUDING BUT NOT LIMITED TO THE WARRANTIES OF MERCHANTABILITY,
 * FITNESS FOR A PARTICULAR PURPOSE AND NONINFRINGEMENT. IN NO EVENT SHALL THE
 * AUTHORS OR COPYRIGHT HOLDERS BE LIABLE FOR ANY CLAIM, DAMAGES OR OTHER
 * LIABILITY, WHETHER IN AN ACTION OF CONTRACT, TORT OR OTHERWISE, ARISING FROM,
 * OUT OF OR IN CONNECTION WITH THE SOFTWARE OR THE USE OR OTHER DEALINGS IN
 * THE SOFTWARE.
 */
package org.jenkinsci.plugins.pipeline.modeldefinition

import com.cloudbees.groovy.cps.NonCPS
import com.cloudbees.groovy.cps.impl.CpsClosure
import hudson.FilePath
import hudson.Launcher
import hudson.model.Result
import org.jenkinsci.plugins.pipeline.modeldefinition.model.*
import org.jenkinsci.plugins.pipeline.modeldefinition.steps.CredentialWrapper
import org.jenkinsci.plugins.workflow.cps.CpsScript
import org.jenkinsci.plugins.workflow.steps.MissingContextVariableException

import javax.annotation.Nonnull

/**
 * CPS-transformed code for actually performing the build.
 *
 * @author Andrew Bayer
 */
public class ModelInterpreter implements Serializable {
    private CpsScript script

    public ModelInterpreter(CpsScript script) {
        this.script = script
    }

    def call(CpsClosure closure) {
        // Attach the stages model to the run for introspection etc.
        Utils.attachExecutionModel(script)

        ClosureModelTranslator m = new ClosureModelTranslator(Root.class, script)

        closure.delegate = m
        closure.resolveStrategy = Closure.DELEGATE_FIRST
        closure.call()

        Root root = m.toNestedModel()
        Throwable firstError

        if (root != null) {
            executeProperties(root)

            // Entire build, including notifications, runs in the withEnv.
            withEnvBlock(root.getEnvVars()) {
                inWrappers(root.wrappers) {
                    // Stage execution and post-build actions run in try/catch blocks, so we still run post-build actions
                    // even if the build fails, and we still send notifications if the build and/or post-build actions fail.
                    // We save the caught error, if any, for throwing at the end of the build.
                    inDeclarativeAgent(root.agent) {
                        withCredentialsBlock(root.getEnvCredentials()) {
                            toolsBlock(root.agent, root.tools) {
                                // If we have an agent and script.scm isn't null, run checkout scm
                                if (root.agent.hasAgent() && Utils.hasScmContext(script)) {
                                    script.checkout script.scm
                                }

                                for (int i = 0; i < root.stages.getStages().size(); i++) {
                                    Stage thisStage = root.stages.getStages().get(i)

<<<<<<< HEAD
                                    try {
                                        Throwable stageError

                                        runStageOrNot(thisStage, firstError) {
                                            script.stage(thisStage.name) {
                                                withEnvBlock(thisStage.getEnvVars()) {
                                                    if (firstError == null) {
                                                        inDeclarativeAgent(thisStage.agent) {
                                                            withCredentialsBlock(thisStage.getEnvCredentials()) {
                                                                toolsBlock(thisStage.agent ?: root.agent, thisStage.tools) {
                                                                    try {
                                                                        catchRequiredContextForNode(root.agent) {
                                                                            setUpDelegate(thisStage.steps.closure).call()
                                                                        }.call()
                                                                    } catch (Exception e) {
                                                                        script.getProperty("currentBuild").result = Result.FAILURE
                                                                        if (stageError == null) {
                                                                            stageError = e
                                                                        }
                                                                    } finally {
                                                                        // And finally, run the post stage steps.
                                                                        List<Closure> postClosures = thisStage.satisfiedPostStageConditions(root, script.getProperty("currentBuild"))
                                                                        catchRequiredContextForNode(thisStage.agent != null ? thisStage.agent : root.agent, false) {
                                                                            if (postClosures.size() > 0) {
                                                                                script.echo("Post stage")
                                                                                //TODO should this be a nested stage instead?
                                                                                try {
                                                                                    for (int ni = 0; ni < postClosures.size(); ni++) {
                                                                                        setUpDelegate(postClosures.get(ni)).call()
                                                                                    }
                                                                                } catch (Exception e) {
                                                                                    script.getProperty("currentBuild").result = Result.FAILURE
                                                                                    if (stageError == null) {
                                                                                        stageError = e
                                                                                    }
                                                                                }
                                                                            }
                                                                        }.call()
                                                                    }
                                                                }.call()
                                                            }.call()
                                                        }.call()
                                                    }
                                                }.call()
                                                if (stageError != null) {
                                                    throw stageError
                                                }
                                            }
                                        }.call()
                                    } catch (Exception e) {
                                        firstError = e
                                    }
                                }

                                try {
                                    catchRequiredContextForNode(root.agent) {
                                        List<Closure> postBuildClosures = root.satisfiedPostBuilds(script.getProperty("currentBuild"))
                                        if (postBuildClosures.size() > 0) {
                                            script.stage("Post Build Actions") {
                                                for (int i = 0; i < postBuildClosures.size(); i++) {
                                                    setUpDelegate(postBuildClosures.get(i)).call()
                                                }
                                            }
                                        }
                                    }.call()
                                } catch (Exception e) {
                                    script.getProperty("currentBuild").result = Result.FAILURE
                                    if (firstError == null) {
                                        firstError = e
=======
                                    runStageOrNot(thisStage) {
                                        script.stage(thisStage.name) {
                                            withEnvBlock(thisStage.getEnvVars()) {
                                                if (firstError == null) {
                                                    inDeclarativeAgent(thisStage.agent) {
                                                        withCredentialsBlock(thisStage.getEnvCredentials()) {
                                                            toolsBlock(thisStage.agent ?: root.agent, thisStage.tools) {
                                                                // Execute the actual stage and potential post-stage actions
                                                                firstError = executeSingleStage(root, thisStage, firstError)
                                                            }
                                                        }
                                                    }
                                                }
                                            }
                                        }
>>>>>>> e587e6d5
                                    }
                                }

<<<<<<< HEAD
                    // And finally, run the notifications.
                    List<Closure> notificationClosures = root.satisfiedNotifications(script.getProperty("currentBuild"))

                    if (notificationClosures.size() > 0) {
                        script.stage("Notifications") {
                            try {
                                catchRequiredContextForNode(root.agent, true) {
                                    for (int i = 0; i < notificationClosures.size(); i++) {
                                        setUpDelegate(notificationClosures.get(i)).call()
                                    }
                                }.call()
                            } catch (Exception e) {
                                script.getProperty("currentBuild").result = Result.FAILURE
                                if (firstError == null) {
                                    firstError = e
                                }
=======
                                // Execute post-build actions now that we've finished all stages.
                                firstError = executePostBuild(root, firstError)
>>>>>>> e587e6d5
                            }
                        }
                    }
                    // Execute notifications now that we've gotten past post-build and left the node.
                    firstError = executeNotifications(root, firstError)
                }
            }

            if (firstError != null) {
                throw firstError
            }
        }
    }

    /**
     * Actually execute a closure for a stage, conditional or post action.
     *
     * @param c The closure to execute
     */
    def setUpDelegate(Closure c) {
        c.delegate = script
        c.resolveStrategy = Closure.DELEGATE_FIRST
        c.call()
    }

    /**
     * Execute the given body closure while watching for errors that will specifically show up when there's an attempt to
     * run a step that needs a node context but doesn't have one.
     *
     * @param agent The {@link Agent} that applies to this execution. Used to clarify error message.
     * @param inNotifications Whether we're currently in the notifications section, for error message clarification.
     * @param body The closure to call
     * @return The return of the resulting executed closure
     * @throws Exception
     */
    def catchRequiredContextForNode(Agent agent, boolean inNotifications = false, Closure body) throws Exception {
        return {
            try {
                body.call()
            } catch (MissingContextVariableException e) {
                if (FilePath.class.equals(e.type) || Launcher.class.equals(e.type)) {
                    if (inNotifications) {
                        script.error("Attempted to execute a notification step that requires a node context. Notifications do not run inside a 'node { ... }' block.")
                    } else if (!agent.hasAgent()) {
                        script.error("Attempted to execute a step that requires a node context while 'agent none' was specified. " +
                                "Be sure to specify your own 'node { ... }' blocks when using 'agent none'.")
                    } else {
                        throw e
                    }
                } else {
                    throw e
                }
            }
        }.call()
    }

    /**
     * Execute a body closure within a "withEnv" block.
     *
     * @param envVars A list of "FOO=BAR" environment variables. Can be null.
     * @param body The closure to execute
     * @return The return of the resulting executed closure
     */
    def withEnvBlock(List<String> envVars, Closure body) {
        if (envVars != null && !envVars.isEmpty()) {
            return {
                script.withEnv(envVars) {
                    body.call()
                }
            }.call()
        } else {
            return {
                body.call()
            }.call()
        }
    }

    /**
     * Execute a given closure within a "withCredentials" block.
     *
     * @param credentials A map of strings to {@link CredentialWrapper}s
     * @param body The closure to execute
     * @return The return of the resulting executed closure
     */
    def withCredentialsBlock(@Nonnull Map<String, CredentialWrapper> credentials, Closure body) {
        if (!credentials.isEmpty()) {
            List<Map<String, Object>> parameters = createWithCredentialsParameters(credentials)
            return {
                script.withCredentials(parameters) {
                    body.call()
                }
            }.call()
        } else {
            return {
                body.call()
            }.call()
        }
    }

    /**
     * Takes a map of credential wrappers and generates the proper output for the "withCredentials" block argument.
     * @param credentials A map of strings to {@link CredentialWrapper}s
     * @return A list of string->object maps suitable for passing to "withCredentials"
     */
    @NonCPS
    private List<Map<String, Object>> createWithCredentialsParameters(
            @Nonnull Map<String, CredentialWrapper> credentials) {
        List<Map<String, Object>> parameters = []
        Set<Map.Entry<String, CredentialWrapper>> set = credentials.entrySet()
        for (Map.Entry<String, CredentialWrapper> entry : set) {
            entry.value.addParameters(entry.key, parameters)
        }
        parameters
    }

    /**
     * Executes a given closure in a "withEnv" block after installing the specified tools
     * @param agent The agent context we're running in
     * @param tools The tools configuration we're using
     * @param body The closure to execute
     * @return The return of the resulting executed closure
     */
    def toolsBlock(Agent agent, Tools tools, Closure body) {
        // If there's no agent, don't install tools in the first place.
        if (agent.hasAgent() && tools != null) {
            def toolEnv = []
            def toolsList = tools.getToolEntries()
            for (int i = 0; i < toolsList.size(); i++) {
                def entry = toolsList.get(i)
                String k = entry.get(0)
                String v = entry.get(1)

                String toolPath = script.tool(name: v, type: Tools.typeForKey(k))

                toolEnv.addAll(script.envVarsForTool(toolId: Tools.typeForKey(k), toolVersion: v))
            }

            return {
                script.withEnv(toolEnv) {
                    body.call()
                }
            }.call()
        } else {
            return {
                body.call()
            }.call()
        }
    }

    /**
     * Executes the given closure inside a declarative agent block, if appropriate.
     *
     * @param agent The agent context we're running in
     * @param body The closure to execute
     * @return The return of the resulting executed closure
     */
    def inDeclarativeAgent(Agent agent, Closure body) {
        if (agent == null) {
            return {
                body.call()
            }.call()
        } else {
            return agent.getDeclarativeAgent().getScript(script).run {
                body.call()
            }.call()
        }
    }

    /**
     * Executes the given closure inside 0 or more wrapper blocks if appropriate
     * @param wrappers The wrapper configuration we're executing in
     * @param body The closure to execute
     * @return The return of the resulting executed closure
     */
    def inWrappers(Wrappers wrappers, Closure body) {
        if (wrappers != null) {
            return {
                recursiveWrappers(wrappers.keySet().toList(), wrappers, body)
            }.call()
        } else {
            return {
                body.call()
            }.call()
        }
    }

    /**
     * Generates and executes a single (or no) wrapper block, recursively calling itself on any remaining wrapper names.
     * @param wrapperNames A list of wrapper names remaining to run
     * @param wrappers The wrappers configuration we're executing in
     * @param body The closure to execute
     * @return The return of the resulting executed closure
     */
    def recursiveWrappers(List<String> wrapperNames, Wrappers wrappers, Closure body) {
        if (wrapperNames.isEmpty()) {
            return {
                body.call()
            }.call()
        } else {
            def thisWrapper = wrapperNames.remove(0)

            def wrapperArgs = wrappers.get(thisWrapper)
            if (wrapperArgs != null) {
                return {
                    script."${thisWrapper}"(wrapperArgs) {
                        recursiveWrappers(wrapperNames, wrappers, body)
                    }
                }.call()
            } else {
                return {
                    script."${thisWrapper}"() {
                        recursiveWrappers(wrapperNames, wrappers, body)
                    }
                }.call()
            }
        }
    }

    /**
     * Executes a given closure if there is no error and either there is no when condition on the stage or the when condition
     * passes.
     *
     * @param stage The stage we're executing
     * @param body The closure to execute
     * @return The return of the resulting executed closure
     */
    def runStageOrNot(Stage stage, Closure body) {
        if (stage.when == null || setUpDelegate(stage.when.closure)) {
            return {
                body.call()
            }.call()
        }
    }

    /**
     * Executes a single stage and post-stage actions, and returns any error it may have generated.
     *
     * @param root The root context we're running in
     * @param thisStage The stage context we're running in
     * @param firstError The current error state
     * @return The updated current error state
     */
    def executeSingleStage(Root root, Stage thisStage, Throwable firstError) {
        try {
            catchRequiredContextForNode(thisStage.agent ?: root.agent) {
                setUpDelegate(thisStage.steps.closure)
            }
        } catch (Exception e) {
            script.echo "Error in stages execution: ${e.getMessage()}"
            script.getProperty("currentBuild").result = Result.FAILURE
            if (firstError == null) {
                firstError = e
            }
        } finally {
            // And finally, run the post stage steps.
            List<Closure> postClosures = thisStage.satisfiedPostStageConditions(root, script.getProperty("currentBuild"))
            catchRequiredContextForNode(thisStage.agent ?: root.agent, false) {
                if (postClosures.size() > 0) {
                    script.echo("Post stage")
                    //TODO should this be a nested stage instead?
                    try {
                        for (int ni = 0; ni < postClosures.size(); ni++) {
                            setUpDelegate(postClosures.get(ni))
                        }
                    } catch (Exception e) {
                        script.echo "Error in stage post: ${e.getMessage()}"
                        script.getProperty("currentBuild").result = Result.FAILURE
                        if (firstError == null) {
                            firstError = e
                        }
                    }
                }
            }
        }

        return firstError
    }

    /**
     * Executes the notifications for this build.
     * @param root The root context we're running in.
     * @param firstError The current error state
     * @return The updated current error state
     */
    def executeNotifications(Root root, Throwable firstError) {
        try {
            // And finally, run the notifications.
            List<Closure> notificationClosures = root.satisfiedNotifications(script.getProperty("currentBuild"))

            catchRequiredContextForNode(root.agent, true) {
                if (notificationClosures.size() > 0) {
                    script.stage("Notifications") {
                        for (int i = 0; i < notificationClosures.size(); i++) {
                            setUpDelegate(notificationClosures.get(i))
                        }
                    }
                }
            }
        } catch (Exception e) {
            script.echo "Error in notifications execution: ${e.getMessage()}"
            script.getProperty("currentBuild").result = Result.FAILURE
            if (firstError == null) {
                firstError = e
            }
        }

        return firstError
    }

    /**
     * Executes the post build actions for this build
     * @param root The root context we're executing in
     * @param firstError The current error state
     * @return The updated current error state
     */
    def executePostBuild(Root root, Throwable firstError) {
        try {
            catchRequiredContextForNode(root.agent) {
                List<Closure> postBuildClosures = root.satisfiedPostBuilds(script.getProperty("currentBuild"))
                if (postBuildClosures.size() > 0) {
                    script.stage("Post Build Actions") {
                        for (int i = 0; i < postBuildClosures.size(); i++) {
                            setUpDelegate(postBuildClosures.get(i))
                        }
                    }
                }
            }
        } catch (Exception e) {
            script.echo "Error in postBuild execution: ${e.getMessage()}"
            script.getProperty("currentBuild").result = Result.FAILURE
            if (firstError == null) {
                firstError = e
            }
        }

        return firstError
    }

    /**
     * Sets any appropriate job properties for this build.
     *
     * @param root The root context we're running in
     */
    def executeProperties(Root root) {
        def jobProps = []

        if (root.jobProperties != null) {
            jobProps.addAll(root.jobProperties.properties)
        }
        if (root.triggers != null) {
            jobProps.add(script.pipelineTriggers(root.triggers.triggers))
        }
        if (root.parameters != null) {
            jobProps.add(script.parameters(root.parameters.parameters))
        }
        if (!jobProps.isEmpty()) {
            script.properties(jobProps)
        }
    }
}<|MERGE_RESOLUTION|>--- conflicted
+++ resolved
@@ -79,127 +79,55 @@
 
                                 for (int i = 0; i < root.stages.getStages().size(); i++) {
                                     Stage thisStage = root.stages.getStages().get(i)
-
-<<<<<<< HEAD
+//                                    System.err.println("current firstError: ${firstError}")
                                     try {
-                                        Throwable stageError
-
-                                        runStageOrNot(thisStage, firstError) {
+                                        runStageOrNot(thisStage) {
                                             script.stage(thisStage.name) {
                                                 withEnvBlock(thisStage.getEnvVars()) {
                                                     if (firstError == null) {
                                                         inDeclarativeAgent(thisStage.agent) {
                                                             withCredentialsBlock(thisStage.getEnvCredentials()) {
                                                                 toolsBlock(thisStage.agent ?: root.agent, thisStage.tools) {
-                                                                    try {
-                                                                        catchRequiredContextForNode(root.agent) {
-                                                                            setUpDelegate(thisStage.steps.closure).call()
-                                                                        }.call()
-                                                                    } catch (Exception e) {
-                                                                        script.getProperty("currentBuild").result = Result.FAILURE
-                                                                        if (stageError == null) {
-                                                                            stageError = e
-                                                                        }
-                                                                    } finally {
-                                                                        // And finally, run the post stage steps.
-                                                                        List<Closure> postClosures = thisStage.satisfiedPostStageConditions(root, script.getProperty("currentBuild"))
-                                                                        catchRequiredContextForNode(thisStage.agent != null ? thisStage.agent : root.agent, false) {
-                                                                            if (postClosures.size() > 0) {
-                                                                                script.echo("Post stage")
-                                                                                //TODO should this be a nested stage instead?
-                                                                                try {
-                                                                                    for (int ni = 0; ni < postClosures.size(); ni++) {
-                                                                                        setUpDelegate(postClosures.get(ni)).call()
-                                                                                    }
-                                                                                } catch (Exception e) {
-                                                                                    script.getProperty("currentBuild").result = Result.FAILURE
-                                                                                    if (stageError == null) {
-                                                                                        stageError = e
-                                                                                    }
-                                                                                }
-                                                                            }
-                                                                        }.call()
-                                                                    }
-                                                                }.call()
-                                                            }.call()
-                                                        }.call()
-                                                    }
-                                                }.call()
-                                                if (stageError != null) {
-                                                    throw stageError
-                                                }
-                                            }
-                                        }.call()
-                                    } catch (Exception e) {
-                                        firstError = e
-                                    }
-                                }
-
-                                try {
-                                    catchRequiredContextForNode(root.agent) {
-                                        List<Closure> postBuildClosures = root.satisfiedPostBuilds(script.getProperty("currentBuild"))
-                                        if (postBuildClosures.size() > 0) {
-                                            script.stage("Post Build Actions") {
-                                                for (int i = 0; i < postBuildClosures.size(); i++) {
-                                                    setUpDelegate(postBuildClosures.get(i)).call()
-                                                }
-                                            }
-                                        }
-                                    }.call()
-                                } catch (Exception e) {
-                                    script.getProperty("currentBuild").result = Result.FAILURE
-                                    if (firstError == null) {
-                                        firstError = e
-=======
-                                    runStageOrNot(thisStage) {
-                                        script.stage(thisStage.name) {
-                                            withEnvBlock(thisStage.getEnvVars()) {
-                                                if (firstError == null) {
-                                                    inDeclarativeAgent(thisStage.agent) {
-                                                        withCredentialsBlock(thisStage.getEnvCredentials()) {
-                                                            toolsBlock(thisStage.agent ?: root.agent, thisStage.tools) {
-                                                                // Execute the actual stage and potential post-stage actions
-                                                                firstError = executeSingleStage(root, thisStage, firstError)
+                                                                    // Execute the actual stage and potential post-stage actions
+                                                                    executeSingleStage(root, thisStage)
+                                                                }
                                                             }
                                                         }
                                                     }
                                                 }
                                             }
                                         }
->>>>>>> e587e6d5
+                                    } catch (Exception e) {
+                                        if (firstError == null) {
+                                            firstError = e
+                                        }
                                     }
                                 }
 
-<<<<<<< HEAD
-                    // And finally, run the notifications.
-                    List<Closure> notificationClosures = root.satisfiedNotifications(script.getProperty("currentBuild"))
-
-                    if (notificationClosures.size() > 0) {
-                        script.stage("Notifications") {
-                            try {
-                                catchRequiredContextForNode(root.agent, true) {
-                                    for (int i = 0; i < notificationClosures.size(); i++) {
-                                        setUpDelegate(notificationClosures.get(i)).call()
+                                // Execute post-build actions now that we've finished all stages.
+                                try {
+                                    executePostBuild(root)
+                                } catch (Exception e) {
+                                    if (firstError == null) {
+                                        firstError = e
                                     }
-                                }.call()
-                            } catch (Exception e) {
-                                script.getProperty("currentBuild").result = Result.FAILURE
-                                if (firstError == null) {
-                                    firstError = e
                                 }
-=======
-                                // Execute post-build actions now that we've finished all stages.
-                                firstError = executePostBuild(root, firstError)
->>>>>>> e587e6d5
                             }
                         }
                     }
                     // Execute notifications now that we've gotten past post-build and left the node.
-                    firstError = executeNotifications(root, firstError)
+                    try {
+                        executeNotifications(root)
+                    } catch (Exception e) {
+                        if (firstError == null) {
+                            firstError = e
+                        }
+                    }
                 }
             }
 
             if (firstError != null) {
+                script.echo "An error was encountered in execution: ${firstError.getMessage()}"
                 throw firstError
             }
         }
@@ -430,19 +358,17 @@
      *
      * @param root The root context we're running in
      * @param thisStage The stage context we're running in
-     * @param firstError The current error state
-     * @return The updated current error state
-     */
-    def executeSingleStage(Root root, Stage thisStage, Throwable firstError) {
+     */
+    def executeSingleStage(Root root, Stage thisStage) throws Throwable {
+        Throwable stageError
         try {
             catchRequiredContextForNode(thisStage.agent ?: root.agent) {
                 setUpDelegate(thisStage.steps.closure)
             }
         } catch (Exception e) {
-            script.echo "Error in stages execution: ${e.getMessage()}"
             script.getProperty("currentBuild").result = Result.FAILURE
-            if (firstError == null) {
-                firstError = e
+            if (stageError == null) {
+                stageError = e
             }
         } finally {
             // And finally, run the post stage steps.
@@ -456,77 +382,74 @@
                             setUpDelegate(postClosures.get(ni))
                         }
                     } catch (Exception e) {
-                        script.echo "Error in stage post: ${e.getMessage()}"
                         script.getProperty("currentBuild").result = Result.FAILURE
-                        if (firstError == null) {
-                            firstError = e
-                        }
-                    }
-                }
-            }
-        }
-
-        return firstError
+                        if (stageError == null) {
+                            stageError = e
+                        }
+                    }
+                }
+            }
+        }
+
+        if (stageError != null) {
+            throw stageError
+        }
     }
 
     /**
      * Executes the notifications for this build.
      * @param root The root context we're running in.
-     * @param firstError The current error state
-     * @return The updated current error state
-     */
-    def executeNotifications(Root root, Throwable firstError) {
-        try {
-            // And finally, run the notifications.
-            List<Closure> notificationClosures = root.satisfiedNotifications(script.getProperty("currentBuild"))
-
-            catchRequiredContextForNode(root.agent, true) {
-                if (notificationClosures.size() > 0) {
-                    script.stage("Notifications") {
+     */
+    def executeNotifications(Root root) throws Throwable {
+        Throwable stageError
+
+        // And finally, run the notifications.
+        List<Closure> notificationClosures = root.satisfiedNotifications(script.getProperty("currentBuild"))
+        if (notificationClosures.size() > 0) {
+            try {
+                script.stage("Notifications") {
+                    catchRequiredContextForNode(root.agent, true) {
                         for (int i = 0; i < notificationClosures.size(); i++) {
                             setUpDelegate(notificationClosures.get(i))
                         }
                     }
                 }
-            }
-        } catch (Exception e) {
-            script.echo "Error in notifications execution: ${e.getMessage()}"
-            script.getProperty("currentBuild").result = Result.FAILURE
-            if (firstError == null) {
-                firstError = e
-            }
-        }
-
-        return firstError
+            } catch (Exception e) {
+                script.getProperty("currentBuild").result = Result.FAILURE
+                stageError = e
+            }
+        }
+
+        if (stageError != null) {
+            throw stageError
+        }
     }
 
     /**
      * Executes the post build actions for this build
      * @param root The root context we're executing in
-     * @param firstError The current error state
-     * @return The updated current error state
-     */
-    def executePostBuild(Root root, Throwable firstError) {
-        try {
-            catchRequiredContextForNode(root.agent) {
-                List<Closure> postBuildClosures = root.satisfiedPostBuilds(script.getProperty("currentBuild"))
-                if (postBuildClosures.size() > 0) {
-                    script.stage("Post Build Actions") {
+     */
+    def executePostBuild(Root root) throws Throwable {
+        Throwable stageError
+        List<Closure> postBuildClosures = root.satisfiedPostBuilds(script.getProperty("currentBuild"))
+        if (postBuildClosures.size() > 0) {
+            try {
+                script.stage("Post Build Actions") {
+                    catchRequiredContextForNode(root.agent) {
                         for (int i = 0; i < postBuildClosures.size(); i++) {
                             setUpDelegate(postBuildClosures.get(i))
                         }
                     }
                 }
-            }
-        } catch (Exception e) {
-            script.echo "Error in postBuild execution: ${e.getMessage()}"
-            script.getProperty("currentBuild").result = Result.FAILURE
-            if (firstError == null) {
-                firstError = e
-            }
-        }
-
-        return firstError
+            } catch (Exception e) {
+                script.getProperty("currentBuild").result = Result.FAILURE
+                stageError = e
+            }
+        }
+
+        if (stageError != null) {
+            throw stageError
+        }
     }
 
     /**
