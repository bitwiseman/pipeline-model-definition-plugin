--- conflicted
+++ resolved
@@ -93,15 +93,11 @@
                                 for (int i = 0; i < root.stages.getStages().size(); i++) {
                                     Stage thisStage = root.stages.getStages().get(i)
 
-<<<<<<< HEAD
-=======
                                 runStageOrNot(thisStage, firstError) {
->>>>>>> ec6f0ea9
                                     script.stage(thisStage.name) {
                                         withEnvBlock(thisStage.getEnvVars()) {
                                             if (firstError == null) {
                                                 inDeclarativeAgent(thisStage.agent) {
-<<<<<<< HEAD
                                                     withCredentialsBlock(thisStage.getEnvCredentials()) {
                                                         toolsBlock(thisStage.agent ?: root.agent, thisStage.tools) {
                                                             try {
@@ -136,59 +132,14 @@
                                                                 }.call()
                                                             }
                                                         }.call()
-=======
-                                                    toolsBlock(thisStage.agent ?: root.agent, thisStage.tools) {
-                                                        try {
-                                                            catchRequiredContextForNode(root.agent) {
-                                                                setUpDelegate(thisStage.steps.closure).call()
-                                                            }.call()
-                                                        } catch (Exception e) {
-                                                            script.echo "Error in stages execution: ${e.getMessage()}"
-                                                            script.getProperty("currentBuild").result = Result.FAILURE
-                                                            if (firstError == null) {
-                                                                firstError = e
-                                                            }
-                                                        } finally {
-                                                            // And finally, run the post stage steps.
-                                                            List<Closure> postClosures = thisStage.satisfiedPostStageConditions(root, script.getProperty("currentBuild"))
-                                                            catchRequiredContextForNode(thisStage.agent != null ? thisStage.agent : root.agent, false) {
-                                                                if (postClosures.size() > 0) {
-                                                                    script.echo("Post stage")
-                                                                    //TODO should this be a nested stage instead?
-                                                                    try {
-                                                                        for (int ni = 0; ni < postClosures.size(); ni++) {
-                                                                            setUpDelegate(postClosures.get(ni)).call()
-                                                                        }
-                                                                    } catch (Exception e) {
-                                                                        script.echo "Error in stage post: ${e.getMessage()}"
-                                                                        script.getProperty("currentBuild").result = Result.FAILURE
-                                                                        if (firstError == null) {
-                                                                            firstError = e
-                                                                        }
-                                                                    }
-                                                                }
-                                                            }.call()
-                                                        }
->>>>>>> ec6f0ea9
                                                     }.call()
                                                 }.call()
                                             }
                                         }.call()
                                     }
-<<<<<<< HEAD
-                                }
-
-                                try {
-                                    catchRequiredContextForNode(root.agent) {
-                                        List<Closure> postBuildClosures = root.satisfiedPostBuilds(script.getProperty("currentBuild"))
-                                        if (postBuildClosures.size() > 0) {
-                                            script.stage("Post Build Actions") {
-                                                for (int i = 0; i < postBuildClosures.size(); i++) {
-                                                    setUpDelegate(postBuildClosures.get(i)).call()
-                                                }
-=======
                                 }.call()
                             }
+
                             try {
                                 catchRequiredContextForNode(root.agent) {
                                     List<Closure> postBuildClosures = root.satisfiedPostBuilds(script.getProperty("currentBuild"))
@@ -196,18 +147,17 @@
                                         script.stage("Post Build Actions") {
                                             for (int i = 0; i < postBuildClosures.size(); i++) {
                                                 setUpDelegate(postBuildClosures.get(i)).call()
->>>>>>> ec6f0ea9
                                             }
                                         }
-                                    }.call()
-                                } catch (Exception e) {
-                                    script.echo "Error in postBuild execution: ${e.getMessage()}"
-                                    script.getProperty("currentBuild").result = Result.FAILURE
-                                    if (firstError == null) {
-                                        firstError = e
                                     }
+                                }.call()
+                            } catch (Exception e) {
+                                script.echo "Error in postBuild execution: ${e.getMessage()}"
+                                script.getProperty("currentBuild").result = Result.FAILURE
+                                if (firstError == null) {
+                                    firstError = e
                                 }
-                            }.call()
+                            }
                         }.call()
                     }.call()
 
