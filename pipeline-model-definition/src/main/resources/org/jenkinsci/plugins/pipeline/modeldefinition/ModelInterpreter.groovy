--- conflicted
+++ resolved
@@ -94,26 +94,9 @@
                             Stage thisStage = root.stages.getStages().get(i)
 
                             script.stage(thisStage.name) {
-<<<<<<< HEAD
-                                if (firstError == null) {
-                                    inDeclarativeAgent(thisStage.agent) {
-                                        try {
-                                            catchRequiredContextForNode(root.agent) {
-                                                setUpDelegate(thisStage.steps.closure).call()
-                                            }.call()
-                                        } catch (Exception e) {
-                                            script.echo "Error in stages execution: ${e.getMessage()}"
-                                            script.getProperty("currentBuild").result = Result.FAILURE
-                                            if (firstError == null) {
-                                                firstError = e
-                                            }
-                                        } finally {
-                                            // And finally, run the post stage steps.
-                                            List<Closure> postClosures = thisStage.satisfiedPostStageConditions(root, script.getProperty("currentBuild"))
-=======
                                 withEnvBlock(thisStage.getEnvVars()) {
                                     if (firstError == null) {
-                                        nodeOrDockerOrNone(thisStage.agent) {
+                                        inDeclarativeAgent(thisStage.agent) {
                                             toolsBlock(thisStage.agent ?: root.agent, thisStage.tools) {
                                                 try {
                                                     catchRequiredContextForNode(root.agent) {
@@ -128,7 +111,6 @@
                                                 } finally {
                                                     // And finally, run the post stage steps.
                                                     List<Closure> postClosures = thisStage.satisfiedPostStageConditions(root, script.getProperty("currentBuild"))
->>>>>>> 83a83f67
 
                                                     catchRequiredContextForNode(thisStage.agent != null ? thisStage.agent : root.agent, false) {
                                                         if (postClosures.size() > 0) {
