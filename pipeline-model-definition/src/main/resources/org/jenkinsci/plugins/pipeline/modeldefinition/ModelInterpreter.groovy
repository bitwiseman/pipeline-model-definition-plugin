--- conflicted
+++ resolved
@@ -77,20 +77,9 @@
                 script.properties(jobProps)
             }
 
-<<<<<<< HEAD
-            // Entire build, including notifications and wrappers, runs in the withEnv.
-            script.withEnv(root.getEnvVars()) {
-                inWrappers(root.wrappers) {
-                    // Stage execution and post-build actions run in try/catch blocks, so we still run post-build actions
-                    // even if the build fails, and we still send notifications if the build and/or post-build actions fail.
-                    // We save the caught error, if any, for throwing at the end of the build.
-                    nodeOrDockerOrNone(root.agent) {
-                        toolsBlock(root.agent, root.tools) {
-                            // If we have an agent and script.scm isn't null, run checkout scm
-                            if (root.agent.hasAgent() && Utils.hasScmContext(script)) {
-=======
             // Entire build, including notifications, runs in the withEnv.
             withEnvBlock(root.getEnvVars()) {
+                inWrappers(root.wrappers) {
                 // Stage execution and post-build actions run in try/catch blocks, so we still run post-build actions
                 // even if the build fails, and we still send notifications if the build and/or post-build actions fail.
                 // We save the caught error, if any, for throwing at the end of the build.
@@ -98,95 +87,54 @@
                     toolsBlock(root.agent, root.tools) {
                         // If we have an agent and script.scm isn't null, run checkout scm
                         if (root.agent.hasAgent() && Utils.hasScmContext(script)) {
->>>>>>> 83a83f67
                                 script.checkout script.scm
                             }
 
                             for (int i = 0; i < root.stages.getStages().size(); i++) {
                                 Stage thisStage = root.stages.getStages().get(i)
 
-<<<<<<< HEAD
                                 script.stage(thisStage.name) {
-                                    if (firstError == null) {
-                                        nodeOrDockerOrNone(thisStage.agent) {
-                                            try {
-                                                catchRequiredContextForNode(root.agent) {
-                                                    setUpDelegate(thisStage.steps.closure).call()
-                                                }.call()
-                                            } catch (Exception e) {
-                                                script.echo "Error in stages execution: ${e.getMessage()}"
-                                                script.getProperty("currentBuild").result = Result.FAILURE
-                                                if (firstError == null) {
-                                                    firstError = e
-                                                }
-                                            } finally {
-                                                // And finally, run the post stage steps.
-                                                List<Closure> postClosures = thisStage.satisfiedPostStageConditions(root, script.getProperty("currentBuild"))
-
-                                                catchRequiredContextForNode(thisStage.agent != null ? thisStage.agent : root.agent, false) {
-                                                    if (postClosures.size() > 0) {
-                                                        script.echo("Post stage")
-                                                        //TODO should this be a nested stage instead?
-                                                        try {
-                                                            for (int ni = 0; ni < postClosures.size(); ni++) {
-                                                                setUpDelegate(postClosures.get(ni)).call()
+                                    withEnvBlock(thisStage.getEnvVars()) {
+                                        if (firstError == null) {
+                                            nodeOrDockerOrNone(thisStage.agent) {
+                                                toolsBlock(thisStage.agent ?: root.agent, thisStage.tools) {
+                                                    try {
+                                                        catchRequiredContextForNode(root.agent) {
+                                                            setUpDelegate(thisStage.steps.closure).call()
+                                                        }.call()
+                                                    } catch (Exception e) {
+                                                        script.echo "Error in stages execution: ${e.getMessage()}"
+                                                        script.getProperty("currentBuild").result = Result.FAILURE
+                                                        if (firstError == null) {
+                                                            firstError = e
+                                                        }
+                                                    } finally {
+                                                        // And finally, run the post stage steps.
+                                                        List<Closure> postClosures = thisStage.satisfiedPostStageConditions(root, script.getProperty("currentBuild"))
+
+                                                        catchRequiredContextForNode(thisStage.agent != null ? thisStage.agent : root.agent, false) {
+                                                            if (postClosures.size() > 0) {
+                                                                script.echo("Post stage")
+                                                                //TODO should this be a nested stage instead?
+                                                                try {
+                                                                    for (int ni = 0; ni < postClosures.size(); ni++) {
+                                                                        setUpDelegate(postClosures.get(ni)).call()
+                                                                    }
+                                                                } catch (Exception e) {
+                                                                    script.echo "Error in stage post: ${e.getMessage()}"
+                                                                    script.getProperty("currentBuild").result = Result.FAILURE
+                                                                    if (firstError == null) {
+                                                                        firstError = e
+                                                                    }
+                                                                }
                                                             }
-                                                        } catch (Exception e) {
-                                                            script.echo "Error in stage post: ${e.getMessage()}"
-                                                            script.getProperty("currentBuild").result = Result.FAILURE
-                                                            if (firstError == null) {
-                                                                firstError = e
-                                                            }
-                                                        }
+                                                        }.call()
                                                     }
                                                 }.call()
-                                            }
-                                        }.call()
-                                    }
+                                            }.call()
+                                        }
+                                    }.call()
                                 }
-=======
-                            script.stage(thisStage.name) {
-                                withEnvBlock(thisStage.getEnvVars()) {
-                                    if (firstError == null) {
-                                        nodeOrDockerOrNone(thisStage.agent) {
-                                            toolsBlock(thisStage.agent ?: root.agent, thisStage.tools) {
-                                                try {
-                                                    catchRequiredContextForNode(root.agent) {
-                                                        setUpDelegate(thisStage.steps.closure).call()
-                                                    }.call()
-                                                } catch (Exception e) {
-                                                    script.echo "Error in stages execution: ${e.getMessage()}"
-                                                    script.getProperty("currentBuild").result = Result.FAILURE
-                                                    if (firstError == null) {
-                                                        firstError = e
-                                                    }
-                                                } finally {
-                                                    // And finally, run the post stage steps.
-                                                    List<Closure> postClosures = thisStage.satisfiedPostStageConditions(root, script.getProperty("currentBuild"))
-
-                                                    catchRequiredContextForNode(thisStage.agent != null ? thisStage.agent : root.agent, false) {
-                                                        if (postClosures.size() > 0) {
-                                                            script.echo("Post stage")
-                                                            //TODO should this be a nested stage instead?
-                                                            try {
-                                                                for (int ni = 0; ni < postClosures.size(); ni++) {
-                                                                    setUpDelegate(postClosures.get(ni)).call()
-                                                                }
-                                                            } catch (Exception e) {
-                                                                script.echo "Error in stage post: ${e.getMessage()}"
-                                                                script.getProperty("currentBuild").result = Result.FAILURE
-                                                                if (firstError == null) {
-                                                                    firstError = e
-                                                                }
-                                                            }
-                                                        }
-                                                    }.call()
-                                                }
-                                            }.call()
-                                        }.call()
-                                    }
-                                }.call()
->>>>>>> 83a83f67
                             }
 
                             try {
@@ -232,15 +180,10 @@
                     }
                 }.call()
 
-                if (firstError != null) {
-                    throw firstError
-                }
-<<<<<<< HEAD
-=======
             }.call()
+
             if (firstError != null) {
                 throw firstError
->>>>>>> 83a83f67
             }
         }
     }
