--- conflicted
+++ resolved
@@ -216,11 +216,6 @@
       <artifactId>ant</artifactId>
       <scope>test</scope>
     </dependency>
-<<<<<<< HEAD
-    
-=======
-
->>>>>>> 824b3b7a
     <dependency>
       <groupId>org.jenkins-ci.plugins</groupId>
       <artifactId>git</artifactId>
