<!--
  ~ The MIT License
  ~
  ~ Copyright (c) 2016, CloudBees, Inc.
  ~
  ~ Permission is hereby granted, free of charge, to any person obtaining a copy
  ~ of this software and associated documentation files (the "Software"), to deal
  ~ in the Software without restriction, including without limitation the rights
  ~ to use, copy, modify, merge, publish, distribute, sublicense, and/or sell
  ~ copies of the Software, and to permit persons to whom the Software is
  ~ furnished to do so, subject to the following conditions:
  ~
  ~ The above copyright notice and this permission notice shall be included in
  ~ all copies or substantial portions of the Software.
  ~
  ~ THE SOFTWARE IS PROVIDED "AS IS", WITHOUT WARRANTY OF ANY KIND, EXPRESS OR
  ~ IMPLIED, INCLUDING BUT NOT LIMITED TO THE WARRANTIES OF MERCHANTABILITY,
  ~ FITNESS FOR A PARTICULAR PURPOSE AND NONINFRINGEMENT. IN NO EVENT SHALL THE
  ~ AUTHORS OR COPYRIGHT HOLDERS BE LIABLE FOR ANY CLAIM, DAMAGES OR OTHER
  ~ LIABILITY, WHETHER IN AN ACTION OF CONTRACT, TORT OR OTHERWISE, ARISING FROM,
  ~ OUT OF OR IN CONNECTION WITH THE SOFTWARE OR THE USE OR OTHER DEALINGS IN
  ~ THE SOFTWARE.
  -->

<project xmlns="http://maven.apache.org/POM/4.0.0" xmlns:xsi="http://www.w3.org/2001/XMLSchema-instance" xsi:schemaLocation="http://maven.apache.org/POM/4.0.0 http://maven.apache.org/maven-v4_0_0.xsd">
  <parent>
    <groupId>org.jenkins-ci.plugins</groupId>
    <artifactId>plugin</artifactId>
    <version>4.3</version>
    <relativePath />
  </parent>

  <modelVersion>4.0.0</modelVersion>
  <groupId>org.jenkinsci.plugins</groupId>
  <artifactId>pipeline-model-parent</artifactId>
  <version>${revision}${changelist}</version>
  <packaging>pom</packaging>
  <name>Pipeline: Model Parent POM</name>
  <description>An opinionated, declarative Pipeline</description>
  <url>https://github.com/jenkinsci/pipeline-model-definition-plugin</url>

  <licenses>
    <license>
        <name>MIT</name>
        <url>http://opensource.org/licenses/MIT</url>
        <distribution>repo</distribution>
    </license>
  </licenses>

  <developers>
    <developer>
      <id>abayer</id>
      <name>Andrew Bayer</name>
    </developer>
  </developers>

  <scm>
    <connection>scm:git:https://github.com/jenkinsci/pipeline-model-definition-plugin</connection>
    <developerConnection>scm:git:git@github.com:jenkinsci/pipeline-model-definition-plugin.git</developerConnection>
    <url>https://github.com/jenkinsci/pipeline-model-definition-plugin</url>
    <tag>${scmTag}</tag>
  </scm>


  <modules>
    <module>pipeline-stage-tags-metadata</module>
    <module>pipeline-model-api</module>
    <module>pipeline-model-definition</module>
    <module>pipeline-model-extensions</module>
  </modules>

  <dependencyManagement>
    <dependencies>
      <dependency>
        <groupId>io.jenkins.tools.bom</groupId>
        <artifactId>bom-2.176.x</artifactId>
        <version>10</version>
        <scope>import</scope>
        <type>pom</type>
      </dependency>
      <dependency>
        <groupId>org.jenkins-ci.plugins.workflow</groupId>
        <artifactId>workflow-cps</artifactId>
        <version>${workflow-cps.version}</version>
      </dependency>
      <dependency>
        <groupId>org.jenkins-ci.plugins.workflow</groupId>
        <artifactId>workflow-cps</artifactId>
        <classifier>tests</classifier>
        <version>${workflow-cps.version}</version>
      </dependency>
      <dependency>
        <groupId>org.jenkins-ci.plugins.workflow</groupId>
        <artifactId>workflow-multibranch</artifactId>
        <version>${workflow-multibranch.version}</version>
      </dependency>
      <dependency>
        <groupId>org.jenkins-ci.plugins.workflow</groupId>
        <artifactId>workflow-multibranch</artifactId>
        <version>${workflow-multibranch.version}</version>
        <classifier>tests</classifier>
      </dependency>
      <dependency>
        <groupId>org.jenkins-ci.plugins</groupId>
        <artifactId>pipeline-stage-step</artifactId>
        <version>2.3</version>
      </dependency>
      <dependency>
        <groupId>org.jenkins-ci.plugins</groupId>
        <artifactId>docker-workflow</artifactId>
        <version>1.22</version>
      </dependency>
      <dependency>
        <groupId>org.jenkins-ci.main</groupId>
        <artifactId>jenkins-test-harness-tools</artifactId>
        <version>2.2</version>
      </dependency>
      <dependency>
        <groupId>org.jenkins-ci.plugins</groupId>
        <artifactId>pipeline-graph-analysis</artifactId>
        <version>1.6</version>
      </dependency>
      <dependency>
        <groupId>org.jenkins-ci.plugins</groupId>
        <artifactId>jackson2-api</artifactId>
        <version>${jackson.version}</version>
      </dependency>
      <dependency>
        <groupId>org.jenkins-ci.plugins</groupId>
        <artifactId>htmlpublisher</artifactId>
        <version>1.12</version>
      </dependency>
      <dependency>
        <groupId>org.hamcrest</groupId>
        <artifactId>hamcrest</artifactId>
        <version>2.2</version>
      </dependency>
      <dependency>
        <groupId>com.jcabi</groupId>
        <artifactId>jcabi-matchers</artifactId>
        <version>1.4</version>
        <exclusions>
          <exclusion>
            <!-- replaced by org.hamcrest:hamcrest -->
            <groupId>org.hamcrest</groupId>
            <artifactId>hamcrest-library</artifactId>
          </exclusion>
          <exclusion>
            <!-- replaced by org.hamcrest:hamcrest -->
            <groupId>org.hamcrest</groupId>
            <artifactId>hamcrest-core</artifactId>
          </exclusion>
        </exclusions>
      </dependency>
      <dependency>
        <groupId>org.jenkins-ci.plugins</groupId>
        <artifactId>pipeline-milestone-step</artifactId>
        <version>1.3.1</version>
      </dependency>
      <dependency>
        <groupId>org.jenkins-ci.plugins</groupId>
        <artifactId>ant</artifactId>
        <version>1.7</version>
      </dependency>
      <dependency>
        <groupId>org.jenkins-ci.plugins</groupId>
        <artifactId>copyartifact</artifactId>
        <version>1.39</version>
      </dependency>
      <dependency>
        <groupId>com.fasterxml.jackson.datatype</groupId>
        <artifactId>jackson-datatype-json-org</artifactId>
        <version>${jackson.version}</version>
      </dependency>
      <dependency>
        <groupId>com.github.fge</groupId>
        <artifactId>json-schema-validator</artifactId>
        <version>2.0.4</version>
      </dependency>
      <dependency>
        <groupId>junit</groupId>
        <artifactId>junit</artifactId>
        <version>4.13</version>
        <exclusions>
          <exclusion>
            <!-- replaced by org.hamcrest:hamcrest -->
            <groupId>org.hamcrest</groupId>
            <artifactId>hamcrest-core</artifactId>
          </exclusion>
        </exclusions>
      </dependency>
    </dependencies>
  </dependencyManagement>

  <build>
    <pluginManagement>
      <plugins>
        <plugin>
          <groupId>org.codehaus.gmavenplus</groupId>
          <artifactId>gmavenplus-plugin</artifactId>
          <executions>
            <execution>
              <goals>
                <goal>generateStubs</goal>
                <goal>compile</goal>
              </goals>
            </execution>
          </executions>
        </plugin>
      </plugins>
    </pluginManagement>
    <plugins>
      <plugin>
        <artifactId>maven-release-plugin</artifactId>
        <configuration>
          <!-- keep the tag names aligned with previous releases -->
          <tagNameFormat>pipeline-model-definition-@{project.version}</tagNameFormat>
        </configuration>
      </plugin>
    </plugins>
  </build>

  <properties>
    <revision>1.7.3</revision>
    <changelist>-SNAPSHOT</changelist>
<<<<<<< HEAD
    <jenkins.version>2.190.1</jenkins.version>
=======
    <jenkins.version>2.176.4</jenkins.version>
>>>>>>> bcdbb4e6
    <java.level>8</java.level>
    <groovy.version>2.4.12</groovy.version>
    <argLine>-Djava.awt.headless=true -Xmx4g -Xms512m -XX:MaxPermSize=512m</argLine>
    <jackson.version>2.9.8</jackson.version>
    <workflow-multibranch.version>2.16</workflow-multibranch.version>
    <workflow-cps.version>2.81</workflow-cps.version>
  </properties>

  <repositories>
    <repository>
      <id>repo.jenkins-ci.org</id>
      <url>https://repo.jenkins-ci.org/public/</url>
      <releases>
        <enabled>true</enabled>
      </releases>
      <snapshots>
        <enabled>true</enabled>
      </snapshots>
    </repository>
  </repositories>
  <pluginRepositories>
    <pluginRepository>
      <id>repo.jenkins-ci.org</id>
      <url>https://repo.jenkins-ci.org/public/</url>
    </pluginRepository>
  </pluginRepositories>
</project><|MERGE_RESOLUTION|>--- conflicted
+++ resolved
@@ -73,8 +73,8 @@
     <dependencies>
       <dependency>
         <groupId>io.jenkins.tools.bom</groupId>
-        <artifactId>bom-2.176.x</artifactId>
-        <version>10</version>
+        <artifactId>bom-2.190.x</artifactId>
+        <version>16</version>
         <scope>import</scope>
         <type>pom</type>
       </dependency>
@@ -223,11 +223,7 @@
   <properties>
     <revision>1.7.3</revision>
     <changelist>-SNAPSHOT</changelist>
-<<<<<<< HEAD
-    <jenkins.version>2.190.1</jenkins.version>
-=======
-    <jenkins.version>2.176.4</jenkins.version>
->>>>>>> bcdbb4e6
+    <jenkins.version>2.190.3</jenkins.version>
     <java.level>8</java.level>
     <groovy.version>2.4.12</groovy.version>
     <argLine>-Djava.awt.headless=true -Xmx4g -Xms512m -XX:MaxPermSize=512m</argLine>
