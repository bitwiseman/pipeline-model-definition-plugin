<!--
  ~ The MIT License
  ~
  ~ Copyright (c) 2016, CloudBees, Inc.
  ~
  ~ Permission is hereby granted, free of charge, to any person obtaining a copy
  ~ of this software and associated documentation files (the "Software"), to deal
  ~ in the Software without restriction, including without limitation the rights
  ~ to use, copy, modify, merge, publish, distribute, sublicense, and/or sell
  ~ copies of the Software, and to permit persons to whom the Software is
  ~ furnished to do so, subject to the following conditions:
  ~
  ~ The above copyright notice and this permission notice shall be included in
  ~ all copies or substantial portions of the Software.
  ~
  ~ THE SOFTWARE IS PROVIDED "AS IS", WITHOUT WARRANTY OF ANY KIND, EXPRESS OR
  ~ IMPLIED, INCLUDING BUT NOT LIMITED TO THE WARRANTIES OF MERCHANTABILITY,
  ~ FITNESS FOR A PARTICULAR PURPOSE AND NONINFRINGEMENT. IN NO EVENT SHALL THE
  ~ AUTHORS OR COPYRIGHT HOLDERS BE LIABLE FOR ANY CLAIM, DAMAGES OR OTHER
  ~ LIABILITY, WHETHER IN AN ACTION OF CONTRACT, TORT OR OTHERWISE, ARISING FROM,
  ~ OUT OF OR IN CONNECTION WITH THE SOFTWARE OR THE USE OR OTHER DEALINGS IN
  ~ THE SOFTWARE.
  -->

<project xmlns="http://maven.apache.org/POM/4.0.0" xmlns:xsi="http://www.w3.org/2001/XMLSchema-instance" xsi:schemaLocation="http://maven.apache.org/POM/4.0.0 http://maven.apache.org/maven-v4_0_0.xsd">
  <parent>
    <groupId>org.jenkins-ci.plugins</groupId>
    <artifactId>plugin</artifactId>
    <version>2.35</version>
    <relativePath />
  </parent>

  <modelVersion>4.0.0</modelVersion>
  <groupId>org.jenkinsci.plugins</groupId>
  <artifactId>pipeline-model-parent</artifactId>
  <version>1.2-beta-6-SNAPSHOT</version>
  <packaging>pom</packaging>
  <name>Pipeline: Model Parent POM</name>
  <description>An opinionated, declarative Pipeline</description>
  <url>https://wiki.jenkins-ci.org/display/JENKINS/Pipeline+Model+Definition+Plugin</url>

  <licenses>
    <license>
        <name>MIT</name>
        <url>http://opensource.org/licenses/MIT</url>
        <distribution>repo</distribution>
    </license>
  </licenses>

  <developers>
    <developer>
      <id>abayer</id>
      <name>Andrew Bayer</name>
    </developer>
  </developers>

  <scm>
    <connection>scm:git:git://git@github.com/jenkinsci/pipeline-model-definition-plugin.git</connection>
    <developerConnection>scm:git:git@github.com:jenkinsci/pipeline-model-definition-plugin.git</developerConnection>
    <url>https://github.com/jenkinsci/pipeline-model-definition-plugin</url>
    <tag>HEAD</tag>
  </scm>
  

  <modules>
    <module>pipeline-stage-tags-metadata</module>
    <module>pipeline-model-api</module>
    <module>pipeline-model-definition</module>
    <module>pipeline-model-extensions</module>
    <module>pipeline-model-json-shaded</module>
  </modules>

  <dependencyManagement>
    <dependencies>
      <dependency>
        <groupId>org.jenkins-ci.plugins.workflow</groupId>
        <artifactId>workflow-cps</artifactId>
        <version>2.36.1</version>
      </dependency>
      <dependency>
        <groupId>org.jenkins-ci.plugins.workflow</groupId>
        <artifactId>workflow-job</artifactId>
        <version>2.11</version>
      </dependency>
      <dependency>
        <groupId>org.jenkins-ci.plugins.workflow</groupId>
        <artifactId>workflow-api</artifactId>
        <version>2.20</version>
      </dependency>
      <dependency>
        <groupId>org.jenkins-ci.plugins.workflow</groupId>
        <artifactId>workflow-multibranch</artifactId>
        <version>2.9.2</version>
      </dependency>
      <dependency>
        <groupId>org.jenkins-ci.plugins.workflow</groupId>
        <artifactId>workflow-scm-step</artifactId>
        <version>2.4</version>
      </dependency>
      <dependency>
        <groupId>org.jenkins-ci.plugins.workflow</groupId>
        <artifactId>workflow-scm-step</artifactId>
        <version>2.4</version>
        <classifier>tests</classifier>
      </dependency>
      <dependency>
        <groupId>org.jenkins-ci.plugins.workflow</groupId>
        <artifactId>workflow-basic-steps</artifactId>
        <version>2.3</version>
      </dependency>
      <dependency>
        <groupId>org.jenkins-ci.plugins.workflow</groupId>
        <artifactId>workflow-durable-task-step</artifactId>
        <version>2.9</version>
      </dependency>
      <dependency>
        <groupId>org.jenkins-ci.plugins</groupId>
        <artifactId>pipeline-stage-step</artifactId>
        <version>2.2</version>
      </dependency>
      <dependency>
        <groupId>org.jenkins-ci.plugins</groupId>
        <artifactId>docker-workflow</artifactId>
        <version>1.9</version>
      </dependency>
      <dependency>
        <groupId>org.jenkins-ci.plugins</groupId>
        <artifactId>credentials-binding</artifactId>
        <version>1.11</version>
      </dependency>
      <dependency>
        <groupId>org.jenkins-ci.plugins</groupId>
        <artifactId>credentials</artifactId>
        <version>2.1.13</version>
      </dependency>
      <dependency>
        <groupId>org.jenkins-ci.plugins.workflow</groupId>
        <artifactId>workflow-support</artifactId>
        <version>2.14</version>
      </dependency>
      <dependency>
        <groupId>org.jenkins-ci.plugins.workflow</groupId>
        <artifactId>workflow-support</artifactId>
        <version>2.14</version>
        <classifier>tests</classifier>
      </dependency>
      <dependency>
        <groupId>org.jenkins-ci.plugins</groupId>
        <artifactId>scm-api</artifactId>
        <version>2.2.2</version>
      </dependency>
      <dependency>
        <groupId>org.jenkins-ci.plugins</groupId>
        <artifactId>scm-api</artifactId>
        <version>2.2.2</version>
        <classifier>tests</classifier>
      </dependency>
      <dependency>
        <groupId>org.jenkins-ci.plugins.workflow</groupId>
        <artifactId>workflow-cps-global-lib</artifactId>
        <version>2.7</version>
      </dependency>
      <dependency>
        <groupId>org.jenkins-ci.main</groupId>
        <artifactId>jenkins-test-harness-tools</artifactId>
        <version>2.0</version>
      </dependency>
      <dependency>
        <groupId>org.jenkins-ci.plugins</groupId>
        <artifactId>pipeline-graph-analysis</artifactId>
        <version>1.2</version>
      </dependency>
      <dependency>
        <groupId>org.jenkins-ci.plugins</groupId>
        <artifactId>pipeline-build-step</artifactId>
        <version>2.4</version>
      </dependency>
      <dependency>
        <groupId>org.jenkins-ci.plugins</groupId>
        <artifactId>jackson2-api</artifactId>
        <version>2.7.3</version>
      </dependency>
      <dependency>
        <groupId>org.jenkins-ci.plugins</groupId>
        <artifactId>htmlpublisher</artifactId>
        <version>1.12</version>
      </dependency>
      <dependency>
        <groupId>org.jenkins-ci.plugins</groupId>
        <artifactId>git</artifactId>
        <version>3.5.1</version>
        <exclusions>
          <exclusion>
            <groupId>org.apache.httpcomponents</groupId>
            <artifactId>httpclient</artifactId>
          </exclusion>
        </exclusions>
      </dependency>
      <dependency>
        <groupId>org.jenkins-ci.plugins</groupId>
        <artifactId>git</artifactId>
        <version>3.5.1</version>
        <classifier>tests</classifier>
        <exclusions>
          <exclusion>
            <groupId>org.apache.httpcomponents</groupId>
            <artifactId>httpclient</artifactId>
          </exclusion>
        </exclusions>
      </dependency>
      <dependency>
        <groupId>org.jenkins-ci.plugins.workflow</groupId>
        <artifactId>workflow-step-api</artifactId>
<<<<<<< HEAD
        <version>2.13-20170904.014626-1</version> <!-- TODO https://github.com/jenkinsci/workflow-step-api-plugin/pull/30 -->
=======
        <version>2.11</version>
>>>>>>> 50b882db
      </dependency>
      <dependency>
        <groupId>org.jenkins-ci.plugins</groupId>
        <artifactId>structs</artifactId>
        <version>1.9</version>
      </dependency>
      <dependency>
        <groupId>org.mockito</groupId>
        <artifactId>mockito-core</artifactId>
        <version>2.2.5</version>
      </dependency>
      <dependency>
        <groupId>com.jcabi</groupId>
        <artifactId>jcabi-matchers</artifactId>
        <version>1.3</version>
      </dependency>
      <dependency>
        <groupId>org.jenkins-ci.plugins</groupId>
        <artifactId>pipeline-milestone-step</artifactId>
        <version>1.3.1</version>
      </dependency>
      <dependency>
        <groupId>org.jenkins-ci.plugins</groupId>
        <artifactId>pipeline-input-step</artifactId>
        <version>2.5</version>
      </dependency>
      <dependency>
        <groupId>org.jenkins-ci.plugins</groupId>
        <artifactId>mailer</artifactId>
        <version>1.18</version>
      </dependency>
      <dependency>
        <groupId>org.jenkins-ci.plugins</groupId>
        <artifactId>git-client</artifactId>
        <version>2.5.0</version>
      </dependency>
      <dependency>
        <groupId>org.jenkins-ci.plugins</groupId>
        <artifactId>ant</artifactId>
        <version>1.5</version>
      </dependency>
    </dependencies>
  </dependencyManagement>

  <build>
    <plugins>
      <plugin>
        <groupId>org.codehaus.gmaven</groupId>
        <artifactId>gmaven-plugin</artifactId>
        <version>1.5-jenkins-3</version>
        <configuration>
          <providerSelection>1.8</providerSelection>
        </configuration>
        <executions>
          <execution>
            <goals>
              <goal>generateStubs</goal>
              <goal>compile</goal>
              <goal>generateTestStubs</goal>
              <goal>testCompile</goal>
            </goals>
          </execution>
        </executions>
      </plugin>
      <plugin>
        <artifactId>maven-release-plugin</artifactId>
        <version>2.5.3</version>
        <configuration>
          <!-- keep the tag names aligned with previous releases -->
          <tagNameFormat>pipeline-model-definition-@{project.version}</tagNameFormat>
        </configuration>
      </plugin>
      <plugin>
        <groupId>org.jacoco</groupId>
        <artifactId>jacoco-maven-plugin</artifactId>
        <version>0.7.9</version>
        <executions>
          <execution>
            <id>prepare-agent</id>
            <goals>
              <goal>prepare-agent</goal>
            </goals>
          </execution>
          <execution>
            <id>report</id>
            <phase>prepare-package</phase>
            <goals>
              <goal>report</goal>
            </goals>
          </execution>
          <execution>
            <id>post-unit-test</id>
            <phase>test</phase>
            <goals>
              <goal>report</goal>
            </goals>
            <configuration>
              <!-- Sets the path to the file which contains the execution data. -->

              <dataFile>target/jacoco.exec</dataFile>
              <!-- Sets the output directory for the code coverage report. -->
              <outputDirectory>target/jacoco-ut</outputDirectory>
            </configuration>
          </execution>
        </executions>
        <configuration>
          <systemPropertyVariables>
            <jacoco-agent.destfile>target/jacoco.exec</jacoco-agent.destfile>
          </systemPropertyVariables>
        </configuration>
      </plugin>
    </plugins>
  </build>

  <properties>
    <jenkins.version>2.7.1</jenkins.version>
    <java.level>7</java.level>
    <groovy.version>2.4.7</groovy.version>
    <concurrency>0.5C</concurrency>
    <argLine>-Djava.awt.headless=true -Xmx4g -Xms512m -XX:MaxPermSize=512m</argLine>
  </properties>

  <repositories>
    <repository>
      <id>repo.jenkins-ci.org</id>
      <url>https://repo.jenkins-ci.org/public/</url>
      <releases>
        <enabled>true</enabled>
      </releases>
      <snapshots>
        <enabled>true</enabled>
      </snapshots>
    </repository>
  </repositories>
  <pluginRepositories>
    <pluginRepository>
      <id>repo.jenkins-ci.org</id>
      <url>https://repo.jenkins-ci.org/public/</url>
    </pluginRepository>
  </pluginRepositories>
</project>
<|MERGE_RESOLUTION|>--- conflicted
+++ resolved
@@ -211,11 +211,7 @@
       <dependency>
         <groupId>org.jenkins-ci.plugins.workflow</groupId>
         <artifactId>workflow-step-api</artifactId>
-<<<<<<< HEAD
-        <version>2.13-20170904.014626-1</version> <!-- TODO https://github.com/jenkinsci/workflow-step-api-plugin/pull/30 -->
-=======
-        <version>2.11</version>
->>>>>>> 50b882db
+        <version>2.13</version>
       </dependency>
       <dependency>
         <groupId>org.jenkins-ci.plugins</groupId>
